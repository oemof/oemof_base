--- conflicted
+++ resolved
@@ -17,11 +17,7 @@
     "examples/",
     "src/",
     "tests/",
-<<<<<<< HEAD
-    "tutorial/",
-=======
     "tutorials/",
->>>>>>> 7fa12cc9
     ".bumpversion.cfg",
     ".coveragerc",
     ".editorconfig",
