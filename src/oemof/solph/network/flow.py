--- conflicted
+++ resolved
@@ -219,7 +219,6 @@
                 + "nonconvex flows!"
             )
 
-<<<<<<< HEAD
         # Checking for attribute combinations with possibly unknown effects
         if self.multiobjective and sum(self.variable_costs) != 0:
             msg = (
@@ -233,7 +232,7 @@
                 + " flows! Investment is automatically attributed to standard"
                 + " objective.")
             warn(msg, UserWarning)
-=======
+
         # Checking for impossible gradient combinations
         if self.nonconvex:
             if self.nonconvex.positive_gradient["ub"][0] is not None and (
@@ -255,5 +254,4 @@
                     "You specified a negative gradient in your nonconvex "
                     "option. This cannot be combined with a positive or a "
                     "negative gradient for a standard flow!"
-                )
->>>>>>> d7ca5aa4
+                )