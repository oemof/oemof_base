<<<<<<< HEAD
__version__ = "0.5.5"
=======
__version__ = "0.6.0a2"
>>>>>>> 50f4e4bd

from . import buses
from . import components
from . import constraints
from . import flows
from . import helpers
from . import processing
from . import views
from ._energy_system import EnergySystem
from ._groupings import GROUPINGS
from ._helpers import create_time_index
from ._models import Model
from ._options import Investment
from ._options import NonConvex
from ._plumbing import sequence
from .buses import Bus  # default Bus (for convenience)
from .flows import Flow  # default Flow (for convenience)

__all__ = [
    "buses",
    "Bus",
    "components",
    "constraints",
    "flows",
    "Flow",
    "helpers",
    "processing",
    "views",
    "EnergySystem",
    "create_time_index",
    "GROUPINGS",
    "Model",
    "Investment",
    "NonConvex",
    "sequence",
]<|MERGE_RESOLUTION|>--- conflicted
+++ resolved
@@ -1,8 +1,4 @@
-<<<<<<< HEAD
-__version__ = "0.5.5"
-=======
 __version__ = "0.6.0a2"
->>>>>>> 50f4e4bd
 
 from . import buses
 from . import components
