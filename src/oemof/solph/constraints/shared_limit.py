# -*- coding: utf-8 -*-

"""A constraint to have one common limit for several components.

SPDX-FileCopyrightText: Patrik Schönfeldt

SPDX-License-Identifier: MIT

"""

from pyomo import environ as po


def shared_limit(
    model,
    quantity,
    limit_name,
    components,
    weights,
    lower_limit=0,
    upper_limit=None,
):
    r"""
    Adds a constraint to the given model that restricts
    the weighted sum of variables to a corridor.

    **The following constraints are build:**

      .. math::
        l_\mathrm{low} \le \sum v_i(t) \times w_i(t) \le l_\mathrm{up}
        \forall t

    Parameters
    ----------
    model : oemof.solph.Model
        Model to which the constraint is added
    limit_name : string
        Name of the constraint to create
    quantity : pyomo.core.base.var.IndexedVar
        Shared Pyomo variable for all components of a type.
        (:math:`v_i(t)`)
    components : list of components
        list of components of the same type
    weights : list of numeric values
        has to have the same length as the list of components
        (:math:`w_i(t)`)
    lower_limit : numeric
        the lower limit (:math:`l_\mathrm{low}`)
    upper_limit : numeric
<<<<<<< HEAD
        the upper limit
=======
        the lower limit (:math:`l_\mathrm{up}`)
>>>>>>> 29ca1d01

    Examples
    --------
    The constraint can e.g. be used to define a common storage
    that is shared between parties but that do not exchange
    energy on balance sheet.
    Thus, every party has their own bus and storage, respectively,
    to model the energy flow. However, as the physical storage is shared,
    it has a common limit.

    >>> import pandas as pd
    >>> from oemof import solph
    >>> date_time_index = pd.date_range('1/1/2012', periods=5, freq='H')
    >>> energysystem = solph.EnergySystem(timeindex=date_time_index)
    >>> b1 = solph.buses.Bus(label="Party1Bus")
    >>> b2 = solph.buses.Bus(label="Party2Bus")
    >>> storage1 = solph.components.GenericStorage(
    ...     label="Party1Storage",
    ...     nominal_storage_capacity=5,
    ...     inputs={b1: solph.flows.Flow()},
    ...     outputs={b1: solph.flows.Flow()}
    ... )
    >>> storage2 = solph.components.GenericStorage(
    ...     label="Party2Storage",
    ...     nominal_storage_capacity=5,
    ...     inputs={b1: solph.flows.Flow()},
    ...     outputs={b1: solph.flows.Flow()}
    ... )
    >>> energysystem.add(b1, b2, storage1, storage2)
    >>> components = [storage1, storage2]
    >>> model = solph.Model(energysystem)
    >>> solph.constraints.shared_limit(
    ...    model,
    ...    model.GenericStorageBlock.storage_content,
    ...    "limit_storage", components,
    ...    [1, 1], upper_limit=5
    ... )
    """

    setattr(model, limit_name, po.Var(model.TIMESTEPS))

    for t in model.TIMESTEPS:
        getattr(model, limit_name)[t].setlb(lower_limit)
        getattr(model, limit_name)[t].setub(upper_limit)

    weighted_sum_constraint = limit_name + "_constraint"

    def _weighted_sum_rule(m):
        for ts in m.TIMESTEPS:
            lhs = sum(quantity[c, ts] * w for c, w in zip(components, weights))
            rhs = getattr(model, limit_name)[ts]
            expr = lhs == rhs
            getattr(m, weighted_sum_constraint).add(ts, expr)

    setattr(
        model,
        weighted_sum_constraint,
        po.Constraint(model.TIMESTEPS, noruleinit=True),
    )
    setattr(
        model,
        weighted_sum_constraint + "_build",
        po.BuildAction(rule=_weighted_sum_rule),
    )<|MERGE_RESOLUTION|>--- conflicted
+++ resolved
@@ -33,7 +33,7 @@
     Parameters
     ----------
     model : oemof.solph.Model
-        Model to which the constraint is added
+        Model to which the constraint is added.
     limit_name : string
         Name of the constraint to create
     quantity : pyomo.core.base.var.IndexedVar
@@ -47,11 +47,7 @@
     lower_limit : numeric
         the lower limit (:math:`l_\mathrm{low}`)
     upper_limit : numeric
-<<<<<<< HEAD
-        the upper limit
-=======
-        the lower limit (:math:`l_\mathrm{up}`)
->>>>>>> 29ca1d01
+        the upper limit (:math:`l_\mathrm{up}`)
 
     Examples
     --------
