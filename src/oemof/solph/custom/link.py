--- conflicted
+++ resolved
@@ -192,29 +192,32 @@
         )
         self.relation_build = BuildAction(rule=_input_output_relation)
 
-<<<<<<< HEAD
-        def _exclusive_direction_relation(block):
-            for t in m.TIMESTEPS:
-                for n, cf in all_conversions.items():
-                    cf_keys = list(cf.keys())
-                    expr = (
-                        m.flow[cf_keys[0][0], n, t] * cf[cf_keys[0]][t]
-                        + m.flow[cf_keys[1][0], n, t] * cf[cf_keys[1]][t]
-                        == m.flow[n, cf_keys[0][1], t]
-                        + m.flow[n, cf_keys[1][1], t]
-                    )
-                    block.relation_exclusive_direction.add((n, t), expr)
-
-        self.relation_exclusive_direction = Constraint(
-            [
-                (n, t)
-                for t in m.TIMESTEPS
-                for n, conversion in all_conversions.items()
-            ],
-            noruleinit=True,
-        )
-        self.relation_exclusive_direction_build = BuildAction(
-            rule=_exclusive_direction_relation
+        def _flow1_rule(block, i, link, t):
+            """Rule definition for Eq. (2)."""
+            expr = 1 >= (
+                self.direction[link, t]
+                + m.flow[i, link, t]
+                * m.flows[i, link].max[t]
+                * m.flows[i, link].nominal_value
+            )
+            return expr
+
+        self.flow1 = Constraint(
+            self.LINK_1ST_INFLOWS, m.TIMESTEPS, rule=_flow1_rule
+        )
+
+        def _flow2_rule(block, i, link, t):
+            """Rule definition for Eq. (3)."""
+            expr = 0 <= (
+                self.direction[link, t]
+                - m.flow[i, link, t]
+                * m.flows[i, link].max[t]
+                * m.flows[i, link].nominal_value
+            )
+            return expr
+
+        self.flow2 = Constraint(
+            self.LINK_2ND_INFLOWS, m.TIMESTEPS, rule=_flow2_rule
         )
 
 
@@ -295,33 +298,4 @@
              for p, t in m.TIMEINDEX
              for n, conversion in all_conversions.items()], noruleinit=True)
         self.relation_exclusive_direction_build = BuildAction(
-            rule=_exclusive_direction_relation)
-=======
-        def _flow1_rule(block, i, link, t):
-            """Rule definition for Eq. (2)."""
-            expr = 1 >= (
-                self.direction[link, t]
-                + m.flow[i, link, t]
-                * m.flows[i, link].max[t]
-                * m.flows[i, link].nominal_value
-            )
-            return expr
-
-        self.flow1 = Constraint(
-            self.LINK_1ST_INFLOWS, m.TIMESTEPS, rule=_flow1_rule
-        )
-
-        def _flow2_rule(block, i, link, t):
-            """Rule definition for Eq. (3)."""
-            expr = 0 <= (
-                self.direction[link, t]
-                - m.flow[i, link, t]
-                * m.flows[i, link].max[t]
-                * m.flows[i, link].nominal_value
-            )
-            return expr
-
-        self.flow2 = Constraint(
-            self.LINK_2ND_INFLOWS, m.TIMESTEPS, rule=_flow2_rule
-        )
->>>>>>> 155e1035
+            rule=_exclusive_direction_relation)