# -*- coding: utf-8 -*-

"""Solph Optimization Models.

SPDX-FileCopyrightText: Uwe Krien <krien@uni-bremen.de>
SPDX-FileCopyrightText: Simon Hilpert
SPDX-FileCopyrightText: Cord Kaldemeyer
SPDX-FileCopyrightText: gplssm
SPDX-FileCopyrightText: Patrik Schönfeldt
SPDX-FileCopyrightText: Saeed Sayadi
SPDX-FileCopyrightText: Johannes Kochems
SPDX-FileCopyrightText: Lennart Schürmann

SPDX-License-Identifier: MIT

"""
import logging
import warnings
from logging import getLogger

from oemof.tools import debugging
from pyomo import environ as po
from pyomo.core.plugins.transform.relax_integrality import RelaxIntegrality
from pyomo.opt import SolverFactory

from oemof.solph import processing
from oemof.solph.buses._bus import BusBlock
from oemof.solph.components._converter import ConverterBlock
from oemof.solph.flows._invest_non_convex_flow_block import (
    InvestNonConvexFlowBlock,
)
from oemof.solph.flows._investment_flow_block import InvestmentFlowBlock
from oemof.solph.flows._non_convex_flow_block import NonConvexFlowBlock
from oemof.solph.flows._simple_flow_block import SimpleFlowBlock


class LoggingError(BaseException):
    """Raised when the wrong logging level is used."""

    pass


class Model(po.ConcreteModel):
    """An energy system model for operational and/or investment
    optimization.

    Parameters
    ----------
    energysystem : EnergySystem object
        Object that holds the nodes of an oemof energy system graph.
    constraint_groups : list
        Solph looks for these groups in the given energy system and uses them
        to create the constraints of the optimization problem.
        Defaults to `Model.CONSTRAINT_GROUPS`
    discount_rate : float or None
        The rate used for discounting in a multi-period model.
        A 2% discount rate needs to be defined as 0.02.
    objective_weighting : array like (optional)
        Weights used for temporal objective function
        expressions. If nothing is passed, `timeincrement` will be used which
        is calculated from the freq length of the energy system timeindex or
        can be directly passed as a sequence.
    auto_construct : boolean
        If this value is true, the set, variables, constraints, etc. are added,
        automatically when instantiating the model. For sequential model
        building process set this value to False
        and use methods `_add_parent_block_sets`,
        `_add_parent_block_variables`, `_add_blocks`, `_add_objective`

    Attributes
    ----------
    timeincrement : sequence
        Time increments
    flows : dict
        Flows of the model
    name : str
        Name of the model
    es : solph.EnergySystem
        Energy system of the model
    meta : `pyomo.opt.results.results_.SolverResults` or None
        Solver results
    dual : `pyomo.core.base.suffix.Suffix` or None
        Store the dual variables of the model if pyomo suffix is set to IMPORT
    rc : `pyomo.core.base.suffix.Suffix` or None
        Store the reduced costs of the model if pyomo suffix is set to IMPORT

    Note
    ----

    * The discount rate is only applicable for a multi-period model.
    * If you want to work with costs data in nominal terms,
      you should specify a discount rate.
    * By default, there is a discount rate of 2% in a multi-period model.
    * If you want to provide your costs data in real terms,
      just specify `discount_rate = 0`, i.e. effectively there will be
      no discounting.


    **The following basic sets are created**:

    NODES
        A set with all nodes of the given energy system.

    TIMESTEPS
        A set with all timesteps of the given time horizon.

    PERIODS
        A set with all investment periods of the given time horizon.

    TIMEINDEX
        A set with all time indices of the given time horizon, whereby
        time indices are defined as a tuple consisting of the period and the
        timestep. E.g. (2, 10) would be timestep 10 (which is exactly the same
        as in the TIMESTEPS set) and which is in period 2.

    FLOWS
        A 2 dimensional set with all flows. Index: `(source, target)`

    **The following basic variables are created**:

    flow
        Flow from source to target indexed by FLOWS, TIMEINDEX.
        Note: Bounds of this variable are set depending on attributes of
        the corresponding flow object.

    """

    CONSTRAINT_GROUPS = [
        BusBlock,
        ConverterBlock,
        InvestmentFlowBlock,
        SimpleFlowBlock,
        NonConvexFlowBlock,
        InvestNonConvexFlowBlock,
    ]

    def __init__(self, energysystem, discount_rate=None, **kwargs):
        super().__init__()

        # Check root logger. Due to a problem with pyomo the building of the
        # model will take up to a 100 times longer if the root logger is set
        # to DEBUG

        if getLogger().level <= 10 and kwargs.get("debug", False) is False:
            msg = (
                "The root logger level is 'DEBUG'.\nDue to a communication "
                "problem between solph and the pyomo package,\nusing the "
                "DEBUG level will slow down the modelling process by the "
                "factor ~100.\nIf you need the debug-logging you can "
                "initialise the Model with 'debug=True`\nYou should only do "
                "this for small models. To avoid the slow-down use the "
                "logger\nfunction of oemof.tools (read docstring) or "
                "change the level of the root logger:\n\nimport logging\n"
                "logging.getLogger().setLevel(logging.INFO)"
            )
            raise LoggingError(msg)

        # ########################  Arguments #################################

        self.name = kwargs.get("name", type(self).__name__)

        self.es = energysystem

        if kwargs.get("timeincrement"):
            msg = "Resetting timeincrement from EnergySystem in Model."
            warnings.warn(msg, debugging.SuspiciousUsageWarning)

            self.timeincrement = kwargs.get("timeincrement")
        else:
            self.timeincrement = self.es.timeincrement

        self.objective_weighting = kwargs.get(
            "objective_weighting", self.timeincrement
        )

        self._constraint_groups = type(self).CONSTRAINT_GROUPS + kwargs.get(
            "constraint_groups", []
        )

        self._constraint_groups += [
            i
            for i in self.es.groups
            if hasattr(i, "CONSTRAINT_GROUP")
            and i not in self._constraint_groups
        ]

        self.flows = self.es.flows()

        self.solver_results = None
        self.dual = None
        self.rc = None

        if discount_rate is not None:
            self.discount_rate = discount_rate
        elif energysystem.periods is not None:
            self._set_discount_rate_with_warning()
        else:
            pass

        if kwargs.get("auto_construct", True):
            self._construct()

    def _construct(self):
        """Construct a Model by adding parent block sets and variables
        as well as child blocks and variables to it.
        """
        self._add_parent_block_sets()
        self._add_parent_block_variables()
        self._add_child_blocks()
        self._add_objective()

    def _set_discount_rate_with_warning(self):
        """
        Sets the discount rate to the standard value and raises a warning.
        """
        self.discount_rate = 0.02
        msg = (
            f"By default, a discount_rate of {self.discount_rate} "
            f"is used for a multi-period model. "
            f"If you want to use another value, "
            f"you have to specify the `discount_rate` attribute."
        )
        warnings.warn(msg, debugging.SuspiciousUsageWarning)

    def _add_parent_block_sets(self):
        """Add all basic sets to the model, i.e. NODES, TIMESTEPS and FLOWS.
        Also create sets PERIODS and TIMEINDEX used for multi-period models.
        """
        self.nodes = list(self.es.nodes)

        # create set with all nodes
        self.NODES = po.Set(initialize=[n for n in self.nodes])

        if self.es.timeincrement is None:
            msg = (
                "The EnergySystem needs to have a valid 'timeincrement' "
                "attribute to build a model."
            )
            raise AttributeError(msg)

        # pyomo set for timesteps of optimization problem
        self.TIMESTEPS = po.Set(
            initialize=range(len(self.es.timeincrement)), ordered=True
        )
        self.TIMEPOINTS = po.Set(
            initialize=range(len(self.es.timeincrement) + 1), ordered=True
        )

        if self.es.periods is None:
            self.TIMEINDEX = po.Set(
                initialize=list(
                    zip(
                        [0] * len(self.es.timeincrement),
                        range(len(self.es.timeincrement)),
                    )
                ),
                ordered=True,
            )
            self.PERIODS = po.Set(initialize=[0])
        else:
            nested_list = [
                [k] * len(self.es.periods[k])
                for k in range(len(self.es.periods))
            ]
            flattened_list = [
                item for sublist in nested_list for item in sublist
            ]
            self.TIMEINDEX = po.Set(
                initialize=list(
                    zip(flattened_list, range(len(self.es.timeincrement)))
                ),
                ordered=True,
            )
            self.PERIODS = po.Set(
                initialize=sorted(list(set(range(len(self.es.periods)))))
            )

        # (Re-)Map timesteps to periods
        timesteps_in_period = {p: [] for p in self.PERIODS}
        for p, t in self.TIMEINDEX:
            timesteps_in_period[p].append(t)
        self.TIMESTEPS_IN_PERIOD = timesteps_in_period

        # previous timesteps
        previous_timesteps = [x - 1 for x in self.TIMESTEPS]
        previous_timesteps[0] = self.TIMESTEPS.last()

        self.previous_timesteps = dict(zip(self.TIMESTEPS, previous_timesteps))

        # pyomo set for all flows in the energy system graph
        self.FLOWS = po.Set(
            initialize=self.flows.keys(), ordered=True, dimen=2
        )

        self.BIDIRECTIONAL_FLOWS = po.Set(
            initialize=[k for (k, v) in self.flows.items() if v.bidirectional],
            ordered=True,
            dimen=2,
            within=self.FLOWS,
        )

        self.UNIDIRECTIONAL_FLOWS = po.Set(
            initialize=[
                k for (k, v) in self.flows.items() if not v.bidirectional
            ],
            ordered=True,
            dimen=2,
            within=self.FLOWS,
        )

    def _add_parent_block_variables(self):
        """Add the parent block variables, which is the `flow` variable,
        indexed by FLOWS and TIMEINDEX."""
        self.flow = po.Var(self.FLOWS, self.TIMESTEPS, within=po.Reals)

        for o, i in self.FLOWS:
            if self.flows[o, i].nominal_capacity is not None:
                if self.flows[o, i].fix[self.TIMESTEPS.at(1)] is not None:
                    for t in self.TIMESTEPS:
                        self.flow[o, i, t].value = (
                            self.flows[o, i].fix[t]
                            * self.flows[o, i].nominal_capacity
                        )
                        self.flow[o, i, t].fix()
                else:
                    for t in self.TIMESTEPS:
                        self.flow[o, i, t].setub(
                            self.flows[o, i].max[t]
                            * self.flows[o, i].nominal_capacity
                        )
                    if not self.flows[o, i].nonconvex:
                        for t in self.TIMESTEPS:
                            self.flow[o, i, t].setlb(
                                self.flows[o, i].min[t]
                                * self.flows[o, i].nominal_capacity
                            )
                    elif (o, i) in self.UNIDIRECTIONAL_FLOWS:
                        for t in self.TIMESTEPS:
                            self.flow[o, i, t].setlb(0)
            else:
                if (o, i) in self.UNIDIRECTIONAL_FLOWS:
                    for t in self.TIMESTEPS:
                        self.flow[o, i, t].setlb(0)

    def _add_child_blocks(self):
        """Method to add the defined child blocks for components that have
        been grouped in the defined constraint groups. This collects all the
        constraints from the buses, components and flows blocks
        and adds them to the model.
        """
        for group in self._constraint_groups:
            block = group()
            self.add_component(str(block), block)

            # create constraints etc. related with block for all nodes
            # in the group
            block._create(group=self.es.groups.get(group))

    def _add_objective(self, sense=po.minimize, update=False):
        """Method to sum up all objective expressions from the child blocks
        that have been created. This method looks for `_objective_expression`
        attribute in the block definition and will call this method to add
        their return value to the objective function.
        """
        if update:
            self.del_component("objective")

        expr = 0

        for block in self.component_data_objects():
            if hasattr(block, "_objective_expression"):
                expr += block._objective_expression()

        self.objective = po.Objective(sense=sense, expr=expr)

    def receive_duals(self):
        """Method sets solver suffix to extract information about dual
        variables from solver. Shadow prices (duals) and reduced costs (rc) are
        set as attributes of the model.
        """
        # shadow prices
        self.dual = po.Suffix(direction=po.Suffix.IMPORT)
        # reduced costs
        self.rc = po.Suffix(direction=po.Suffix.IMPORT)

    def results(self):
        """Returns a nested dictionary of the results of this optimization.
        See the processing module for more information on results extraction.
        """
        return processing.results(self)

    def solve(self, solver="cbc", solver_io="lp", **kwargs):
        r"""Takes care of communication with solver to solve the model.

        Parameters
        ----------
        solver : string
            solver to be used e.g. "cbc", "glpk", "gurobi", "cplex"
        solver_io : string
            pyomo solver interface file format: "lp", "python", "nl", etc.
        \**kwargs : keyword arguments
            Possible keys can be set see below:

        Other Parameters
        ----------------
        solve_kwargs : dict
            Other arguments for the pyomo.opt.SolverFactory.solve() method
            Example : {"tee":True}
        cmdline_options : dict
            Dictionary with command line options for solver e.g.
            {"mipgap":"0.01"} results in "--mipgap 0.01"
            \{"interior":" "} results in "--interior"
            \Gurobi solver takes numeric parameter values such as
            {"method": 2}
        """
        solve_kwargs = kwargs.get("solve_kwargs", {})
        solver_cmdline_options = kwargs.get("cmdline_options", {})

        opt = SolverFactory(solver, solver_io=solver_io)
        # set command line options
        options = opt.options
        for k in solver_cmdline_options:
            options[k] = solver_cmdline_options[k]

        solver_results = opt.solve(self, **solve_kwargs)

        status = solver_results["Solver"][0]["Status"]
        termination_condition = solver_results["Solver"][0][
            "Termination condition"
        ]

        if status == "ok" and termination_condition == "optimal":
            logging.info("Optimization successful...")
        else:
            msg = (
                "Optimization ended with status {0} and termination "
                "condition {1}"
            )
            warnings.warn(
                msg.format(status, termination_condition), UserWarning
            )
        self.es.results = solver_results
        self.solver_results = solver_results

        return solver_results

    def relax_problem(self):
        """Relaxes integer variables to reals of optimization model self."""
        relaxer = RelaxIntegrality()
        relaxer._apply_to(self)

<<<<<<< HEAD
        return self


class Model(BaseModel):
    """An  energy system model for operational and investment
    optimization.

    Parameters
    ----------
    energysystem : EnergySystem object
        Object that holds the nodes of an oemof energy system graph
    constraint_groups : list
        Solph looks for these groups in the given energy system and uses them
        to create the constraints of the optimization problem.
        Defaults to `Model.CONSTRAINTS`

    **The following basic sets are created**:

    NODES :
        A set with all nodes of the given energy system.

    TIMESTEPS :
        A set with all timesteps of the given time horizon.

    FLOWS :
        A 2 dimensional set with all flows. Index: `(source, target)`

    **The following basic variables are created**:

    flow
        FlowBlock from source to target indexed by FLOWS, TIMESTEPS.
        Note: Bounds of this variable are set depending on attributes of
        the corresponding flow object.

    """

    CONSTRAINT_GROUPS = [
        BusBlock,
        TransformerBlock,
        InvestmentFlowBlock,
        FlowBlock,
        NonConvexFlowBlock,
    ]

    def __init__(self, energysystem, **kwargs):
        super().__init__(energysystem, **kwargs)

    def _add_parent_block_sets(self):
        """ """
        # set with all nodes
        self.NODES = po.Set(initialize=[n for n in self.es.nodes])

        # pyomo set for timesteps of optimization problem
        self.TIMESTEPS = po.Set(
            initialize=range(len(self.es.timeindex)), ordered=True
        )

        # previous timesteps
        previous_timesteps = [x - 1 for x in self.TIMESTEPS]
        previous_timesteps[0] = self.TIMESTEPS.last()

        self.previous_timesteps = dict(zip(self.TIMESTEPS, previous_timesteps))

        # pyomo set for all flows in the energy system graph
        self.FLOWS = po.Set(
            initialize=self.flows.keys(), ordered=True, dimen=2
        )

        self.BIDIRECTIONAL_FLOWS = po.Set(
            initialize=[
                k
                for (k, v) in self.flows.items()
                if hasattr(v, "bidirectional")
            ],
            ordered=True,
            dimen=2,
            within=self.FLOWS,
        )

        self.UNIDIRECTIONAL_FLOWS = po.Set(
            initialize=[
                k
                for (k, v) in self.flows.items()
                if not hasattr(v, "bidirectional")
            ],
            ordered=True,
            dimen=2,
            within=self.FLOWS,
        )

    def _add_parent_block_variables(self):
        """ """
        self.flow = po.Var(self.FLOWS, self.TIMESTEPS, within=po.Reals)

        for (o, i) in self.FLOWS:
            if self.flows[o, i].nominal_value is not None:
                if self.flows[o, i].fixed is True:
                    for t in self.TIMESTEPS:
                        self.flow[o, i, t].value = (
                            self.flows[o, i].value[t]
                            * self.flows[o, i].nominal_value
                        )
                        self.flow[o, i, t].fix()
                else:
                    for t in self.TIMESTEPS:
                        self.flow[o, i, t].setub(
                            self.flows[o, i].max[t]
                            * self.flows[o, i].nominal_value
                        )

                    if not self.flows[o, i].nonconvex:
                        for t in self.TIMESTEPS:
                            self.flow[o, i, t].setlb(
                                self.flows[o, i].min[t]
                                * self.flows[o, i].nominal_value
                            )
                    elif (o, i) in self.UNIDIRECTIONAL_FLOWS:
                        for t in self.TIMESTEPS:
                            self.flow[o, i, t].setlb(0)

                    if self.flows[o, i].value[self.TIMESTEPS.at(1)] is not None:
                        for t in self.TIMESTEPS:
                            self.flow[o, i, t].value = (
                                self.flows[o, i].value[t]
                                * self.flows[o, i].nominal_value
                            )
            else:
                if (o, i) in self.UNIDIRECTIONAL_FLOWS:
                    for t in self.TIMESTEPS:
                        self.flow[o, i, t].setlb(0)
=======
        return self
>>>>>>> 07b7d97d
<|MERGE_RESOLUTION|>--- conflicted
+++ resolved
@@ -315,10 +315,10 @@
 
         for o, i in self.FLOWS:
             if self.flows[o, i].nominal_capacity is not None:
-                if self.flows[o, i].fix[self.TIMESTEPS.at(1)] is not None:
+                if self.flows[o, i].fixed is True:
                     for t in self.TIMESTEPS:
                         self.flow[o, i, t].value = (
-                            self.flows[o, i].fix[t]
+                            self.flows[o, i].value[t]
                             * self.flows[o, i].nominal_capacity
                         )
                         self.flow[o, i, t].fix()
@@ -342,6 +342,13 @@
                     for t in self.TIMESTEPS:
                         self.flow[o, i, t].setlb(0)
 
+            if self.flows[o, i].value[self.TIMESTEPS.at(1)] is not None:
+                for t in self.TIMESTEPS:
+                    self.flow[o, i, t].value = (
+                        self.flows[o, i].value[t]
+                        * self.flows[o, i].nominal_capacity
+                    )
+
     def _add_child_blocks(self):
         """Method to add the defined child blocks for components that have
         been grouped in the defined constraint groups. This collects all the
@@ -449,137 +456,4 @@
         relaxer = RelaxIntegrality()
         relaxer._apply_to(self)
 
-<<<<<<< HEAD
-        return self
-
-
-class Model(BaseModel):
-    """An  energy system model for operational and investment
-    optimization.
-
-    Parameters
-    ----------
-    energysystem : EnergySystem object
-        Object that holds the nodes of an oemof energy system graph
-    constraint_groups : list
-        Solph looks for these groups in the given energy system and uses them
-        to create the constraints of the optimization problem.
-        Defaults to `Model.CONSTRAINTS`
-
-    **The following basic sets are created**:
-
-    NODES :
-        A set with all nodes of the given energy system.
-
-    TIMESTEPS :
-        A set with all timesteps of the given time horizon.
-
-    FLOWS :
-        A 2 dimensional set with all flows. Index: `(source, target)`
-
-    **The following basic variables are created**:
-
-    flow
-        FlowBlock from source to target indexed by FLOWS, TIMESTEPS.
-        Note: Bounds of this variable are set depending on attributes of
-        the corresponding flow object.
-
-    """
-
-    CONSTRAINT_GROUPS = [
-        BusBlock,
-        TransformerBlock,
-        InvestmentFlowBlock,
-        FlowBlock,
-        NonConvexFlowBlock,
-    ]
-
-    def __init__(self, energysystem, **kwargs):
-        super().__init__(energysystem, **kwargs)
-
-    def _add_parent_block_sets(self):
-        """ """
-        # set with all nodes
-        self.NODES = po.Set(initialize=[n for n in self.es.nodes])
-
-        # pyomo set for timesteps of optimization problem
-        self.TIMESTEPS = po.Set(
-            initialize=range(len(self.es.timeindex)), ordered=True
-        )
-
-        # previous timesteps
-        previous_timesteps = [x - 1 for x in self.TIMESTEPS]
-        previous_timesteps[0] = self.TIMESTEPS.last()
-
-        self.previous_timesteps = dict(zip(self.TIMESTEPS, previous_timesteps))
-
-        # pyomo set for all flows in the energy system graph
-        self.FLOWS = po.Set(
-            initialize=self.flows.keys(), ordered=True, dimen=2
-        )
-
-        self.BIDIRECTIONAL_FLOWS = po.Set(
-            initialize=[
-                k
-                for (k, v) in self.flows.items()
-                if hasattr(v, "bidirectional")
-            ],
-            ordered=True,
-            dimen=2,
-            within=self.FLOWS,
-        )
-
-        self.UNIDIRECTIONAL_FLOWS = po.Set(
-            initialize=[
-                k
-                for (k, v) in self.flows.items()
-                if not hasattr(v, "bidirectional")
-            ],
-            ordered=True,
-            dimen=2,
-            within=self.FLOWS,
-        )
-
-    def _add_parent_block_variables(self):
-        """ """
-        self.flow = po.Var(self.FLOWS, self.TIMESTEPS, within=po.Reals)
-
-        for (o, i) in self.FLOWS:
-            if self.flows[o, i].nominal_value is not None:
-                if self.flows[o, i].fixed is True:
-                    for t in self.TIMESTEPS:
-                        self.flow[o, i, t].value = (
-                            self.flows[o, i].value[t]
-                            * self.flows[o, i].nominal_value
-                        )
-                        self.flow[o, i, t].fix()
-                else:
-                    for t in self.TIMESTEPS:
-                        self.flow[o, i, t].setub(
-                            self.flows[o, i].max[t]
-                            * self.flows[o, i].nominal_value
-                        )
-
-                    if not self.flows[o, i].nonconvex:
-                        for t in self.TIMESTEPS:
-                            self.flow[o, i, t].setlb(
-                                self.flows[o, i].min[t]
-                                * self.flows[o, i].nominal_value
-                            )
-                    elif (o, i) in self.UNIDIRECTIONAL_FLOWS:
-                        for t in self.TIMESTEPS:
-                            self.flow[o, i, t].setlb(0)
-
-                    if self.flows[o, i].value[self.TIMESTEPS.at(1)] is not None:
-                        for t in self.TIMESTEPS:
-                            self.flow[o, i, t].value = (
-                                self.flows[o, i].value[t]
-                                * self.flows[o, i].nominal_value
-                            )
-            else:
-                if (o, i) in self.UNIDIRECTIONAL_FLOWS:
-                    for t in self.TIMESTEPS:
-                        self.flow[o, i, t].setlb(0)
-=======
-        return self
->>>>>>> 07b7d97d
+        return self