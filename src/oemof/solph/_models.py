# -*- coding: utf-8 -*-

"""Solph Optimization Models.

SPDX-FileCopyrightText: Uwe Krien <krien@uni-bremen.de>
SPDX-FileCopyrightText: Simon Hilpert
SPDX-FileCopyrightText: Cord Kaldemeyer
SPDX-FileCopyrightText: gplssm
SPDX-FileCopyrightText: Patrik Schönfeldt
SPDX-FileCopyrightText: Saeed Sayadi
SPDX-FileCopyrightText: Johannes Kochems
SPDX-FileCopyrightText: Lennart Schürmann

SPDX-License-Identifier: MIT

"""
import logging
import warnings
from logging import getLogger

from oemof.tools import debugging
from pyomo import environ as po
from pyomo.core.plugins.transform.relax_integrality import RelaxIntegrality
from pyomo.opt import SolverFactory

from oemof.solph import processing
from oemof.solph.buses._bus import BusBlock
from oemof.solph.components._converter import ConverterBlock
from oemof.solph.flows._invest_non_convex_flow_block import (
    InvestNonConvexFlowBlock,
)
from oemof.solph.flows._investment_flow_block import InvestmentFlowBlock
from oemof.solph.flows._non_convex_flow_block import NonConvexFlowBlock
from oemof.solph.flows._simple_flow_block import SimpleFlowBlock


class LoggingError(BaseException):
    """Raised when the wrong logging level is used."""

    pass


class Model(po.ConcreteModel):
    """An energy system model for operational and/or investment
    optimization.

    Parameters
    ----------
    energysystem : EnergySystem object
        Object that holds the nodes of an oemof energy system graph.
    constraint_groups : list
        Solph looks for these groups in the given energy system and uses them
        to create the constraints of the optimization problem.
        Defaults to `Model.CONSTRAINT_GROUPS`
    discount_rate : float or None
        The rate used for discounting in a multi-period model.
        A 2% discount rate needs to be defined as 0.02.
    objective_weighting : array like (optional)
        Weights used for temporal objective function
        expressions. If nothing is passed, `timeincrement` will be used which
        is calculated from the freq length of the energy system timeindex or
        can be directly passed as a sequence.
    auto_construct : boolean
        If this value is true, the set, variables, constraints, etc. are added,
        automatically when instantiating the model. For sequential model
        building process set this value to False
        and use methods `_add_parent_block_sets`,
        `_add_parent_block_variables`, `_add_blocks`, `_add_objective`

    Attributes
    ----------
    timeincrement : sequence
        Time increments
    flows : dict
        Flows of the model
    name : str
        Name of the model
    es : solph.EnergySystem
        Energy system of the model
    meta : `pyomo.opt.results.results_.SolverResults` or None
        Solver results
    dual : `pyomo.core.base.suffix.Suffix` or None
        Store the dual variables of the model if pyomo suffix is set to IMPORT
    rc : `pyomo.core.base.suffix.Suffix` or None
        Store the reduced costs of the model if pyomo suffix is set to IMPORT
<<<<<<< HEAD
=======
    """

    # The default list of constraint groups to be used for a model
    CONSTRAINT_GROUPS = []

    def __init__(self, energysystem, **kwargs):
        """Initialize a BaseModel, using its energysystem as well as
        optional kwargs for specifying the timeincrement, objective_weighting
        and constraint_groups."""
        super().__init__()

        # Check root logger. Due to a problem with pyomo the building of the
        # model will take up to a 100 times longer if the root logger is set
        # to DEBUG

        if getLogger().level <= 10 and kwargs.get("debug", False) is False:
            msg = (
                "The root logger level is 'DEBUG'.\nDue to a communication "
                "problem between solph and the pyomo package,\nusing the "
                "DEBUG level will slow down the modelling process by the "
                "factor ~100.\nIf you need the debug-logging you can "
                "initialise the Model with 'debug=True`\nYou should only do "
                "this for small models. To avoid the slow-down use the "
                "logger\nfunction of oemof.tools (read docstring) or "
                "change the level of the root logger:\n\nimport logging\n"
                "logging.getLogger().setLevel(logging.INFO)"
            )
            raise LoggingError(msg)

        # ########################  Arguments #################################

        self.name = kwargs.get("name", type(self).__name__)
        self.is_cellular = isinstance(energysystem, list)

        if self.is_cellular:
            self.es = energysystem[0]
            self.ec = energysystem[1:]
        else:
            self.es = energysystem
        self.timeincrement = kwargs.get("timeincrement", self.es.timeincrement)

        self.objective_weighting = kwargs.get(
            "objective_weighting",
            [1] * len(self.timeincrement)
            if self.timeincrement is not None
            else [1],
        )

        self._constraint_groups = type(self).CONSTRAINT_GROUPS + kwargs.get(
            "constraint_groups", []
        )

        if self.is_cellular:
            for es in energysystem:
                self._constraint_groups += [
                    i
                    for i in es.groups
                    if hasattr(i, "CONSTRAINT_GROUP")
                    and i not in self._constraint_groups
                ]
        else:
            self._constraint_groups += [
                i
                for i in self.es.groups
                if hasattr(i, "CONSTRAINT_GROUP")
                and i not in self._constraint_groups
            ]

        self.flows = self.es.flows()
        if self.is_cellular:
            for cell in self.ec:
                for io, f in cell.flows().items():
                    self.flows.update({io: f})

        self.solver_results = None
        self.dual = None
        self.rc = None

        if kwargs.get("auto_construct", True):
            self._construct()

    def _construct(self):
        """Construct a BaseModel by adding parent block sets and variables
        as well as child blocks and variables to it.
        """
        self._add_parent_block_sets()
        self._add_parent_block_variables()
        self._add_child_blocks()
        self._add_objective()

    def _add_parent_block_sets(self):
        """Method to create all sets located at the parent block, i.e. in the
        model itself, as they are to be shared across all model components.
        See the class :py:class:~oemof.solph._models.Model
        for the sets created.
        """
        pass

    def _add_parent_block_variables(self):
        """Method to create all variables located at the parent block,
        i.e. the model itself as these variables  are to be shared across
        all model components.
        See the class :py:class:~oemof.solph._models.Model
        for the `flow` variable created.
        """
        pass

    def _add_child_blocks(self):
        """Method to add the defined child blocks for components that have
        been grouped in the defined constraint groups. This collects all the
        constraints from the buses, components and flows blocks
        and adds them to the model.
        """
        for group in self._constraint_groups:
            # create instance for block
            block = group()
            # Add block to model
            self.add_component(str(block), block)
            # create constraints etc. related with block for all nodes
            # in the group
            block._create(group=self.es.groups.get(group))

    def _add_objective(self, sense=po.minimize, update=False):
        """Method to sum up all objective expressions from the child blocks
        that have been created. This method looks for `_objective_expression`
        attribute in the block definition and will call this method to add
        their return value to the objective function.
        """
        if update:
            self.del_component("objective")

        expr = 0

        for block in self.component_data_objects():
            if hasattr(block, "_objective_expression"):
                expr += block._objective_expression()

        self.objective = po.Objective(sense=sense, expr=expr)

    def receive_duals(self):
        """Method sets solver suffix to extract information about dual
        variables from solver. Shadow prices (duals) and reduced costs (rc) are
        set as attributes of the model.
        """
        # shadow prices
        self.dual = po.Suffix(direction=po.Suffix.IMPORT)
        # reduced costs
        self.rc = po.Suffix(direction=po.Suffix.IMPORT)

    def results(self):
        """Returns a nested dictionary of the results of this optimization.
        See the processing module for more information on results extraction.
        """
        return processing.results(self)

    def solve(self, solver="cbc", solver_io="lp", **kwargs):
        r"""Takes care of communication with solver to solve the model.

        Parameters
        ----------
        solver : string
            solver to be used e.g. "cbc", "glpk", "gurobi", "cplex"
        solver_io : string
            pyomo solver interface file format: "lp", "python", "nl", etc.
        \**kwargs : keyword arguments
            Possible keys can be set see below:

        Other Parameters
        ----------------
        solve_kwargs : dict
            Other arguments for the pyomo.opt.SolverFactory.solve() method
            Example : {"tee":True}
        cmdline_options : dict
            Dictionary with command line options for solver e.g.
            {"mipgap":"0.01"} results in "--mipgap 0.01"
            \{"interior":" "} results in "--interior"
            \Gurobi solver takes numeric parameter values such as
            {"method": 2}
        """
        solve_kwargs = kwargs.get("solve_kwargs", {})
        solver_cmdline_options = kwargs.get("cmdline_options", {})

        opt = SolverFactory(solver, solver_io=solver_io)
        # set command line options
        options = opt.options
        for k in solver_cmdline_options:
            options[k] = solver_cmdline_options[k]

        solver_results = opt.solve(self, **solve_kwargs)

        status = solver_results["Solver"][0]["Status"]
        termination_condition = solver_results["Solver"][0][
            "Termination condition"
        ]

        if status == "ok" and termination_condition == "optimal":
            logging.info("Optimization successful...")
        else:
            msg = (
                "Optimization ended with status {0} and termination "
                "condition {1}"
            )
            warnings.warn(
                msg.format(status, termination_condition), UserWarning
            )
        self.es.results = solver_results
        self.solver_results = solver_results

        return solver_results

    def relax_problem(self):
        """Relaxes integer variables to reals of optimization model self."""
        relaxer = RelaxIntegrality()
        relaxer._apply_to(self)

        return self


class Model(BaseModel):
    """An energy system model for operational and/or investment
    optimization.

    Parameters
    ----------
    energysystem : EnergySystem object or (experimental) list
        Object that holds the nodes of an oemof energy system graph.
        Experimental: If a list is passed, the list needs to hold EnergySystem
        objects and a cellular structure is assumed. In this case, the first
        element needs to be the upmost energy cell (structurally containing
        all other cells).
    constraint_groups : list
        Solph looks for these groups in the given energy system and uses them
        to create the constraints of the optimization problem.
        Defaults to `Model.CONSTRAINT_GROUPS`
    discount_rate : float or None
        The rate used for discounting in a multi-period model.
        A 2% discount rate needs to be defined as 0.02.
>>>>>>> aaef5ad2

    Note
    ----

    * The discount rate is only applicable for a multi-period model.
    * If you want to work with costs data in nominal terms,
      you should specify a discount rate.
    * By default, there is a discount rate of 2% in a multi-period model.
    * If you want to provide your costs data in real terms,
      just specify `discount_rate = 0`, i.e. effectively there will be
      no discounting.


    **The following basic sets are created**:

    NODES
        A set with all nodes of the given energy system.

    TIMESTEPS
        A set with all timesteps of the given time horizon.

    PERIODS
        A set with all investment periods of the given time horizon.

    TIMEINDEX
        A set with all time indices of the given time horizon, whereby
        time indices are defined as a tuple consisting of the period and the
        timestep. E.g. (2, 10) would be timestep 10 (which is exactly the same
        as in the TIMESTEPS set) and which is in period 2.

    FLOWS
        A 2 dimensional set with all flows. Index: `(source, target)`

    **The following basic variables are created**:

    flow
        Flow from source to target indexed by FLOWS, TIMEINDEX.
        Note: Bounds of this variable are set depending on attributes of
        the corresponding flow object.

    """

    CONSTRAINT_GROUPS = [
        BusBlock,
        ConverterBlock,
        InvestmentFlowBlock,
        SimpleFlowBlock,
        NonConvexFlowBlock,
        InvestNonConvexFlowBlock,
    ]

    def __init__(self, energysystem, discount_rate=None, **kwargs):
        super().__init__()

        # Check root logger. Due to a problem with pyomo the building of the
        # model will take up to a 100 times longer if the root logger is set
        # to DEBUG

        if getLogger().level <= 10 and kwargs.get("debug", False) is False:
            msg = (
                "The root logger level is 'DEBUG'.\nDue to a communication "
                "problem between solph and the pyomo package,\nusing the "
                "DEBUG level will slow down the modelling process by the "
                "factor ~100.\nIf you need the debug-logging you can "
                "initialise the Model with 'debug=True`\nYou should only do "
                "this for small models. To avoid the slow-down use the "
                "logger\nfunction of oemof.tools (read docstring) or "
                "change the level of the root logger:\n\nimport logging\n"
                "logging.getLogger().setLevel(logging.INFO)"
            )
            raise LoggingError(msg)

        # ########################  Arguments #################################

        self.name = kwargs.get("name", type(self).__name__)

        self.es = energysystem

        if kwargs.get("timeincrement"):
            msg = "Resetting timeincrement from EnergySystem in Model."
            warnings.warn(msg, debugging.SuspiciousUsageWarning)

            self.timeincrement = kwargs.get("timeincrement")
        else:
            self.timeincrement = self.es.timeincrement

        self.objective_weighting = kwargs.get(
            "objective_weighting", self.timeincrement
        )

        self._constraint_groups = type(self).CONSTRAINT_GROUPS + kwargs.get(
            "constraint_groups", []
        )

        self._constraint_groups += [
            i
            for i in self.es.groups
            if hasattr(i, "CONSTRAINT_GROUP")
            and i not in self._constraint_groups
        ]

        self.flows = self.es.flows()

        self.solver_results = None
        self.dual = None
        self.rc = None

        if discount_rate is not None:
            self.discount_rate = discount_rate
        elif energysystem.periods is not None:
            self._set_discount_rate_with_warning()
        else:
            pass

        if kwargs.get("auto_construct", True):
            self._construct()

    def _construct(self):
        """Construct a Model by adding parent block sets and variables
        as well as child blocks and variables to it.
        """
        self._add_parent_block_sets()
        self._add_parent_block_variables()
        self._add_child_blocks()
        self._add_objective()

    def _set_discount_rate_with_warning(self):
        """
        Sets the discount rate to the standard value and raises a warning.
        """
        self.discount_rate = 0.02
        msg = (
            f"By default, a discount_rate of {self.discount_rate} "
            f"is used for a multi-period model. "
            f"If you want to use another value, "
            f"you have to specify the `discount_rate` attribute."
        )
        warnings.warn(msg, debugging.SuspiciousUsageWarning)

    def _add_parent_block_sets(self):
        """Add all basic sets to the model, i.e. NODES, TIMESTEPS and FLOWS.
        Also create sets PERIODS and TIMEINDEX used for multi-period models.
        """
        self.nodes = list(self.es.nodes)

        # create set with all nodes
        self.NODES = po.Set(initialize=[n for n in self.nodes])

        if self.es.timeincrement is None:
            msg = (
                "The EnergySystem needs to have a valid 'timeincrement' "
                "attribute to build a model."
            )
            raise AttributeError(msg)

        # pyomo set for timesteps of optimization problem
        self.TIMESTEPS = po.Set(
            initialize=range(len(self.es.timeincrement)), ordered=True
        )
        self.TIMEPOINTS = po.Set(
            initialize=range(len(self.es.timeincrement) + 1), ordered=True
        )

        if self.es.periods is None:
            self.TIMEINDEX = po.Set(
                initialize=list(
                    zip(
                        [0] * len(self.es.timeincrement),
                        range(len(self.es.timeincrement)),
                    )
                ),
                ordered=True,
            )
            self.PERIODS = po.Set(initialize=[0])
        else:
            nested_list = [
                [k] * len(self.es.periods[k])
                for k in range(len(self.es.periods))
            ]
            flattened_list = [
                item for sublist in nested_list for item in sublist
            ]
            self.TIMEINDEX = po.Set(
                initialize=list(
                    zip(flattened_list, range(len(self.es.timeincrement)))
                ),
                ordered=True,
            )
            self.PERIODS = po.Set(
                initialize=sorted(list(set(range(len(self.es.periods)))))
            )

        # (Re-)Map timesteps to periods
        timesteps_in_period = {p: [] for p in self.PERIODS}
        for p, t in self.TIMEINDEX:
            timesteps_in_period[p].append(t)
        self.TIMESTEPS_IN_PERIOD = timesteps_in_period

        # Set up disaggregated timesteps from original timeseries
        self.TSAM_MODE = False
        if self.es.tsa_parameters is None:
            self.tsam_weighting = [1] * len(self.timeincrement)
        else:
            self.TSAM_MODE = True

            # Construct weighting from occurrences and order
            self.tsam_weighting = list(
                self.es.tsa_parameters[p]["occurrences"][k]
                for p in self.PERIODS
                for k in range(len(self.es.tsa_parameters[p]["occurrences"]))
                for _ in range(
                    self.es.tsa_parameters[p]["timesteps"]
                )
            )
            self.CLUSTERS = po.Set(
                initialize=list(
                    range(
                        sum(
                            len(self.es.tsa_parameters[p]["order"])
                            for p in self.PERIODS
                        )
                    )
                )
            )
            self.CLUSTERS_OFFSET = po.Set(
                initialize=list(
                    range(
                        sum(
                            len(self.es.tsa_parameters[p]["order"])
                            for p in self.PERIODS
                        )
                        + 1
                    )
                )
            )
            self.TYPICAL_CLUSTERS = po.Set(
                initialize=[
                    (p, i)
                    for p in self.PERIODS
                    for i in range(
                        len(self.es.tsa_parameters[p]["occurrences"])
                    )
                ]
            )

            self.TIMEINDEX_CLUSTER = self.get_cluster_index("order", 0)
            self.TIMEINDEX_TYPICAL_CLUSTER = self.get_cluster_index(
                "occurrences", 0
            )
            self.TIMEINDEX_TYPICAL_CLUSTER_OFFSET = self.get_cluster_index(
                "occurrences", 1
            )

        # previous timesteps
        previous_timesteps = [x - 1 for x in self.TIMESTEPS]
        previous_timesteps[0] = self.TIMESTEPS.last()

        self.previous_timesteps = dict(zip(self.TIMESTEPS, previous_timesteps))

        # pyomo set for all flows in the energy system graph
        self.FLOWS = po.Set(
            initialize=self.flows.keys(), ordered=True, dimen=2
        )

        self.BIDIRECTIONAL_FLOWS = po.Set(
            initialize=[k for (k, v) in self.flows.items() if v.bidirectional],
            ordered=True,
            dimen=2,
            within=self.FLOWS,
        )

        self.UNIDIRECTIONAL_FLOWS = po.Set(
            initialize=[
                k for (k, v) in self.flows.items() if not v.bidirectional
            ],
            ordered=True,
            dimen=2,
            within=self.FLOWS,
        )

    def _add_parent_block_variables(self):
        """Add the parent block variables, which is the `flow` variable,
        indexed by FLOWS and TIMEINDEX."""
        self.flow = po.Var(self.FLOWS, self.TIMESTEPS, within=po.Reals)

        for o, i in self.FLOWS:
            if self.flows[o, i].nominal_value is not None:
                if self.flows[o, i].fix[self.TIMESTEPS.at(1)] is not None:
                    for t in self.TIMESTEPS:
                        self.flow[o, i, t].value = (
                            self.flows[o, i].fix[t]
                            * self.flows[o, i].nominal_value
                        )
                        self.flow[o, i, t].fix()
                else:
                    for t in self.TIMESTEPS:
                        self.flow[o, i, t].setub(
                            self.flows[o, i].max[t]
                            * self.flows[o, i].nominal_value
                        )
                    if not self.flows[o, i].nonconvex:
                        for t in self.TIMESTEPS:
                            self.flow[o, i, t].setlb(
                                self.flows[o, i].min[t]
                                * self.flows[o, i].nominal_value
                            )
                    elif (o, i) in self.UNIDIRECTIONAL_FLOWS:
                        for t in self.TIMESTEPS:
                            self.flow[o, i, t].setlb(0)
            else:
                if (o, i) in self.UNIDIRECTIONAL_FLOWS:
<<<<<<< HEAD
                    for t in self.TIMESTEPS:
                        self.flow[o, i, t].setlb(0)

    def _add_child_blocks(self):
        """Method to add the defined child blocks for components that have
        been grouped in the defined constraint groups. This collects all the
        constraints from the buses, components and flows blocks
        and adds them to the model.
        """
        for group in self._constraint_groups:
            block = group()
            self.add_component(str(block), block)

            # create constraints etc. related with block for all nodes
            # in the group
            block._create(group=self.es.groups.get(group))

    def _add_objective(self, sense=po.minimize, update=False):
        """Method to sum up all objective expressions from the child blocks
        that have been created. This method looks for `_objective_expression`
        attribute in the block definition and will call this method to add
        their return value to the objective function.
        """
        if update:
            self.del_component("objective")

        expr = 0

        for block in self.component_data_objects():
            if hasattr(block, "_objective_expression"):
                expr += block._objective_expression()

        self.objective = po.Objective(sense=sense, expr=expr)

    def receive_duals(self):
        """Method sets solver suffix to extract information about dual
        variables from solver. Shadow prices (duals) and reduced costs (rc) are
        set as attributes of the model.
        """
        # shadow prices
        self.dual = po.Suffix(direction=po.Suffix.IMPORT)
        # reduced costs
        self.rc = po.Suffix(direction=po.Suffix.IMPORT)

    def results(self):
        """Returns a nested dictionary of the results of this optimization.
        See the processing module for more information on results extraction.
        """
        return processing.results(self)

    def solve(self, solver="cbc", solver_io="lp", **kwargs):
        r"""Takes care of communication with solver to solve the model.

        Parameters
        ----------
        solver : string
            solver to be used e.g. "cbc", "glpk", "gurobi", "cplex"
        solver_io : string
            pyomo solver interface file format: "lp", "python", "nl", etc.
        \**kwargs : keyword arguments
            Possible keys can be set see below:

        Other Parameters
        ----------------
        solve_kwargs : dict
            Other arguments for the pyomo.opt.SolverFactory.solve() method
            Example : {"tee":True}
        cmdline_options : dict
            Dictionary with command line options for solver e.g.
            {"mipgap":"0.01"} results in "--mipgap 0.01"
            \{"interior":" "} results in "--interior"
            \Gurobi solver takes numeric parameter values such as
            {"method": 2}
        """
        solve_kwargs = kwargs.get("solve_kwargs", {})
        solver_cmdline_options = kwargs.get("cmdline_options", {})

        opt = SolverFactory(solver, solver_io=solver_io)
        # set command line options
        options = opt.options
        for k in solver_cmdline_options:
            options[k] = solver_cmdline_options[k]

        solver_results = opt.solve(self, **solve_kwargs)

        status = solver_results["Solver"][0]["Status"]
        termination_condition = solver_results["Solver"][0][
            "Termination condition"
        ]

        if status == "ok" and termination_condition == "optimal":
            logging.info("Optimization successful...")
        else:
            msg = (
                "Optimization ended with status {0} and termination "
                "condition {1}"
            )
            warnings.warn(
                msg.format(status, termination_condition), UserWarning
            )
        self.es.results = solver_results
        self.solver_results = solver_results

        return solver_results

    def relax_problem(self):
        """Relaxes integer variables to reals of optimization model self."""
        relaxer = RelaxIntegrality()
        relaxer._apply_to(self)

        return self
=======
                    for p, t in self.TIMEINDEX:
                        self.flow[o, i, p, t].setlb(0)

    def get_timestep_from_tsam_timestep(self, p, ik, g):
        """Return original timestep from cluster-based timestep"""
        t = (
            p * len(self.TIMESTEPS_IN_PERIOD[p])
            + ik * self.es.tsa_parameters[p]["timesteps"]
            + g
        )
        return t

    def get_cluster_index(self, cluster_type, offset):
        """
        Return cluster index for original or typical periods with or
        without offset
        """
        return [
            (p, k, t)
            for p in range(len(self.es.tsa_parameters))
            for k in range(len(self.es.tsa_parameters[p][cluster_type]))
            for t in range(
                self.es.tsa_parameters[p]["timesteps"] + offset
            )
        ]
>>>>>>> aaef5ad2
<|MERGE_RESOLUTION|>--- conflicted
+++ resolved
@@ -83,246 +83,6 @@
         Store the dual variables of the model if pyomo suffix is set to IMPORT
     rc : `pyomo.core.base.suffix.Suffix` or None
         Store the reduced costs of the model if pyomo suffix is set to IMPORT
-<<<<<<< HEAD
-=======
-    """
-
-    # The default list of constraint groups to be used for a model
-    CONSTRAINT_GROUPS = []
-
-    def __init__(self, energysystem, **kwargs):
-        """Initialize a BaseModel, using its energysystem as well as
-        optional kwargs for specifying the timeincrement, objective_weighting
-        and constraint_groups."""
-        super().__init__()
-
-        # Check root logger. Due to a problem with pyomo the building of the
-        # model will take up to a 100 times longer if the root logger is set
-        # to DEBUG
-
-        if getLogger().level <= 10 and kwargs.get("debug", False) is False:
-            msg = (
-                "The root logger level is 'DEBUG'.\nDue to a communication "
-                "problem between solph and the pyomo package,\nusing the "
-                "DEBUG level will slow down the modelling process by the "
-                "factor ~100.\nIf you need the debug-logging you can "
-                "initialise the Model with 'debug=True`\nYou should only do "
-                "this for small models. To avoid the slow-down use the "
-                "logger\nfunction of oemof.tools (read docstring) or "
-                "change the level of the root logger:\n\nimport logging\n"
-                "logging.getLogger().setLevel(logging.INFO)"
-            )
-            raise LoggingError(msg)
-
-        # ########################  Arguments #################################
-
-        self.name = kwargs.get("name", type(self).__name__)
-        self.is_cellular = isinstance(energysystem, list)
-
-        if self.is_cellular:
-            self.es = energysystem[0]
-            self.ec = energysystem[1:]
-        else:
-            self.es = energysystem
-        self.timeincrement = kwargs.get("timeincrement", self.es.timeincrement)
-
-        self.objective_weighting = kwargs.get(
-            "objective_weighting",
-            [1] * len(self.timeincrement)
-            if self.timeincrement is not None
-            else [1],
-        )
-
-        self._constraint_groups = type(self).CONSTRAINT_GROUPS + kwargs.get(
-            "constraint_groups", []
-        )
-
-        if self.is_cellular:
-            for es in energysystem:
-                self._constraint_groups += [
-                    i
-                    for i in es.groups
-                    if hasattr(i, "CONSTRAINT_GROUP")
-                    and i not in self._constraint_groups
-                ]
-        else:
-            self._constraint_groups += [
-                i
-                for i in self.es.groups
-                if hasattr(i, "CONSTRAINT_GROUP")
-                and i not in self._constraint_groups
-            ]
-
-        self.flows = self.es.flows()
-        if self.is_cellular:
-            for cell in self.ec:
-                for io, f in cell.flows().items():
-                    self.flows.update({io: f})
-
-        self.solver_results = None
-        self.dual = None
-        self.rc = None
-
-        if kwargs.get("auto_construct", True):
-            self._construct()
-
-    def _construct(self):
-        """Construct a BaseModel by adding parent block sets and variables
-        as well as child blocks and variables to it.
-        """
-        self._add_parent_block_sets()
-        self._add_parent_block_variables()
-        self._add_child_blocks()
-        self._add_objective()
-
-    def _add_parent_block_sets(self):
-        """Method to create all sets located at the parent block, i.e. in the
-        model itself, as they are to be shared across all model components.
-        See the class :py:class:~oemof.solph._models.Model
-        for the sets created.
-        """
-        pass
-
-    def _add_parent_block_variables(self):
-        """Method to create all variables located at the parent block,
-        i.e. the model itself as these variables  are to be shared across
-        all model components.
-        See the class :py:class:~oemof.solph._models.Model
-        for the `flow` variable created.
-        """
-        pass
-
-    def _add_child_blocks(self):
-        """Method to add the defined child blocks for components that have
-        been grouped in the defined constraint groups. This collects all the
-        constraints from the buses, components and flows blocks
-        and adds them to the model.
-        """
-        for group in self._constraint_groups:
-            # create instance for block
-            block = group()
-            # Add block to model
-            self.add_component(str(block), block)
-            # create constraints etc. related with block for all nodes
-            # in the group
-            block._create(group=self.es.groups.get(group))
-
-    def _add_objective(self, sense=po.minimize, update=False):
-        """Method to sum up all objective expressions from the child blocks
-        that have been created. This method looks for `_objective_expression`
-        attribute in the block definition and will call this method to add
-        their return value to the objective function.
-        """
-        if update:
-            self.del_component("objective")
-
-        expr = 0
-
-        for block in self.component_data_objects():
-            if hasattr(block, "_objective_expression"):
-                expr += block._objective_expression()
-
-        self.objective = po.Objective(sense=sense, expr=expr)
-
-    def receive_duals(self):
-        """Method sets solver suffix to extract information about dual
-        variables from solver. Shadow prices (duals) and reduced costs (rc) are
-        set as attributes of the model.
-        """
-        # shadow prices
-        self.dual = po.Suffix(direction=po.Suffix.IMPORT)
-        # reduced costs
-        self.rc = po.Suffix(direction=po.Suffix.IMPORT)
-
-    def results(self):
-        """Returns a nested dictionary of the results of this optimization.
-        See the processing module for more information on results extraction.
-        """
-        return processing.results(self)
-
-    def solve(self, solver="cbc", solver_io="lp", **kwargs):
-        r"""Takes care of communication with solver to solve the model.
-
-        Parameters
-        ----------
-        solver : string
-            solver to be used e.g. "cbc", "glpk", "gurobi", "cplex"
-        solver_io : string
-            pyomo solver interface file format: "lp", "python", "nl", etc.
-        \**kwargs : keyword arguments
-            Possible keys can be set see below:
-
-        Other Parameters
-        ----------------
-        solve_kwargs : dict
-            Other arguments for the pyomo.opt.SolverFactory.solve() method
-            Example : {"tee":True}
-        cmdline_options : dict
-            Dictionary with command line options for solver e.g.
-            {"mipgap":"0.01"} results in "--mipgap 0.01"
-            \{"interior":" "} results in "--interior"
-            \Gurobi solver takes numeric parameter values such as
-            {"method": 2}
-        """
-        solve_kwargs = kwargs.get("solve_kwargs", {})
-        solver_cmdline_options = kwargs.get("cmdline_options", {})
-
-        opt = SolverFactory(solver, solver_io=solver_io)
-        # set command line options
-        options = opt.options
-        for k in solver_cmdline_options:
-            options[k] = solver_cmdline_options[k]
-
-        solver_results = opt.solve(self, **solve_kwargs)
-
-        status = solver_results["Solver"][0]["Status"]
-        termination_condition = solver_results["Solver"][0][
-            "Termination condition"
-        ]
-
-        if status == "ok" and termination_condition == "optimal":
-            logging.info("Optimization successful...")
-        else:
-            msg = (
-                "Optimization ended with status {0} and termination "
-                "condition {1}"
-            )
-            warnings.warn(
-                msg.format(status, termination_condition), UserWarning
-            )
-        self.es.results = solver_results
-        self.solver_results = solver_results
-
-        return solver_results
-
-    def relax_problem(self):
-        """Relaxes integer variables to reals of optimization model self."""
-        relaxer = RelaxIntegrality()
-        relaxer._apply_to(self)
-
-        return self
-
-
-class Model(BaseModel):
-    """An energy system model for operational and/or investment
-    optimization.
-
-    Parameters
-    ----------
-    energysystem : EnergySystem object or (experimental) list
-        Object that holds the nodes of an oemof energy system graph.
-        Experimental: If a list is passed, the list needs to hold EnergySystem
-        objects and a cellular structure is assumed. In this case, the first
-        element needs to be the upmost energy cell (structurally containing
-        all other cells).
-    constraint_groups : list
-        Solph looks for these groups in the given energy system and uses them
-        to create the constraints of the optimization problem.
-        Defaults to `Model.CONSTRAINT_GROUPS`
-    discount_rate : float or None
-        The rate used for discounting in a multi-period model.
-        A 2% discount rate needs to be defined as 0.02.
->>>>>>> aaef5ad2
 
     Note
     ----
@@ -634,7 +394,6 @@
                             self.flow[o, i, t].setlb(0)
             else:
                 if (o, i) in self.UNIDIRECTIONAL_FLOWS:
-<<<<<<< HEAD
                     for t in self.TIMESTEPS:
                         self.flow[o, i, t].setlb(0)
 
@@ -746,9 +505,6 @@
         relaxer._apply_to(self)
 
         return self
-=======
-                    for p, t in self.TIMEINDEX:
-                        self.flow[o, i, p, t].setlb(0)
 
     def get_timestep_from_tsam_timestep(self, p, ik, g):
         """Return original timestep from cluster-based timestep"""
@@ -771,5 +527,4 @@
             for t in range(
                 self.es.tsa_parameters[p]["timesteps"] + offset
             )
-        ]
->>>>>>> aaef5ad2
+        ]