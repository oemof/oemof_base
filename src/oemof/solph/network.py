--- conflicted
+++ resolved
@@ -179,16 +179,22 @@
 
         super().__init__()
 
-<<<<<<< HEAD
-        scalars = ['nominal_value', 'summed_max', 'summed_min',
-                   'investment', 'multiperiod', 'multiperiodinvestment',
-                   'nonconvex', 'integer']
-        sequences = ['fix', 'variable_costs', 'fixed_costs', 'min', 'max']
-        dictionaries = ['positive_gradient', 'negative_gradient']
-        defaults = {'variable_costs': 0,
-                    'positive_gradient': {'ub': None, 'costs': 0},
-                    'negative_gradient': {'ub': None, 'costs': 0}}
-        keys = [k for k in kwargs if k != 'label']
+        scalars = ["nominal_value",
+                   "summed_max",
+                   "summed_min",
+                   "investment",
+                   "multiperiod",
+                   "multiperiodinvestment",
+                   "nonconvex",
+                   "integer"]
+        sequences = ["fix", "variable_costs", "fixed_costs", "min", "max"]
+        dictionaries = ["positive_gradient", "negative_gradient"]
+        defaults = {
+            "variable_costs": 0,
+            "positive_gradient": {"ub": None, "costs": 0},
+            "negative_gradient": {"ub": None, "costs": 0}
+        }
+        keys = [k for k in kwargs if k != "label"]
 
         if 'fixed_costs' in keys:
             msg = ("Be aware that the fixed costs attribute is only\n"
@@ -196,29 +202,6 @@
                    "It has been decided to remove the `fixed_costs` "
                    "attribute with v0.2 for regular uses!")
             warn(msg, debugging.SuspiciousUsageWarning)
-=======
-        scalars = [
-            "nominal_value",
-            "summed_max",
-            "summed_min",
-            "investment",
-            "nonconvex",
-            "integer",
-        ]
-        sequences = ["fix", "variable_costs", "min", "max"]
-        dictionaries = ["positive_gradient", "negative_gradient"]
-        defaults = {
-            "variable_costs": 0,
-            "positive_gradient": {"ub": None, "costs": 0},
-            "negative_gradient": {"ub": None, "costs": 0},
-        }
-        keys = [k for k in kwargs if k != "label"]
-
-        if "fixed_costs" in keys:
-            raise AttributeError(
-                "The `fixed_costs` attribute has been removed" " with v0.2!"
-            )
->>>>>>> 71e0c5da
 
         if "actual_value" in keys:
             raise AttributeError(
@@ -269,7 +252,6 @@
                 )
 
         # Checking for impossible attribute combinations
-<<<<<<< HEAD
         if ((self.investment or self.multiperiodinvestment)
             and self.nominal_value is not None):
             raise ValueError("Using the investment object the nominal_value"
@@ -292,18 +274,6 @@
                              "investments,\nwhen a `multiperiodinvestment` "
                              "object is declared.\nCombining both is not "
                              "feasible!")
-=======
-        if self.investment and self.nominal_value is not None:
-            raise ValueError(
-                "Using the investment object the nominal_value"
-                " has to be set to None."
-            )
-        if self.investment and self.nonconvex:
-            raise ValueError(
-                "Investment flows cannot be combined with "
-                + "nonconvex flows!"
-            )
->>>>>>> 71e0c5da
 
 
 class Bus(on.Bus):
@@ -322,12 +292,8 @@
 
     def __init__(self, *args, **kwargs):
         super().__init__(*args, **kwargs)
-<<<<<<< HEAD
-        self.balanced = kwargs.get('balanced', True)
-        self.multiperiod = kwargs.get('multiperiod', False)
-=======
         self.balanced = kwargs.get("balanced", True)
->>>>>>> 71e0c5da
+        self.multiperiod = kwargs.get("multiperiod", False)
 
     def constraint_group(self):
         if self.balanced and not self.multiperiod:
