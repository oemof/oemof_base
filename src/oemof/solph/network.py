--- conflicted
+++ resolved
@@ -16,7 +16,7 @@
 
 from warnings import warn
 
-import oemof.network.energy_system as es
+import oemof.zz.energy_system as es
 import oemof.network.network as on
 from oemof.solph import blocks
 from oemof.solph.plumbing import sequence
@@ -177,22 +177,14 @@
         super().__init__()
 
         scalars = ['nominal_value', 'summed_max', 'summed_min',
-<<<<<<< HEAD
-                   'investment', 'nonconvex', 'integer', 'fixed']
-        sequences = ['actual_value', 'variable_costs', 'min', 'max',
-                     'schedule', 'schedule_cost_neg', 'schedule_cost_pos']
-=======
                    'investment', 'nonconvex', 'integer']
         sequences = ['fix', 'variable_costs', 'min', 'max']
->>>>>>> 1e90cbbc
         dictionaries = ['positive_gradient', 'negative_gradient']
         defaults = {'variable_costs': 0,
                     'positive_gradient': {'ub': None, 'costs': 0},
                     'negative_gradient': {'ub': None, 'costs': 0}
                     }
         keys = [k for k in kwargs if k != 'label']
-<<<<<<< HEAD
-=======
 
         if 'fixed_costs' in keys:
             raise AttributeError(
@@ -226,7 +218,6 @@
         if kwargs.get("max") is None:
             defaults["max"] = 1
 
->>>>>>> 1e90cbbc
         for attribute in set(scalars + sequences + dictionaries + keys):
             value = kwargs.get(attribute, defaults.get(attribute))
             if attribute in dictionaries:
