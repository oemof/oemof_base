# -*- coding: utf-8 -

"""
GenericStorage and associated individual constraints (blocks) and groupings.

SPDX-FileCopyrightText: Uwe Krien <krien@uni-bremen.de>
SPDX-FileCopyrightText: Simon Hilpert
SPDX-FileCopyrightText: Cord Kaldemeyer
SPDX-FileCopyrightText: Patrik Schönfeldt
SPDX-FileCopyrightText: FranziPl
SPDX-FileCopyrightText: jnnr
SPDX-FileCopyrightText: Stephan Günther
SPDX-FileCopyrightText: FabianTU
SPDX-FileCopyrightText: Johannes Röder

SPDX-License-Identifier: MIT

"""

from oemof.network import network
from pyomo.core.base.block import ScalarBlock
from pyomo.environ import Binary
from pyomo.environ import Constraint
from pyomo.environ import Expression
from pyomo.environ import NonNegativeReals
from pyomo.environ import Set
from pyomo.environ import Var

from oemof.solph._helpers import check_node_object_for_missing_attribute
from oemof.solph._options import Investment
from oemof.solph._plumbing import sequence as solph_sequence


class GenericStorage(network.Node):
    r"""
    Component `GenericStorage` to model with basic characteristics of storages.

    The GenericStorage is designed for one input and one output.

    Parameters
    ----------
    nominal_storage_capacity : numeric, :math:`E_{nom}`
        Absolute nominal capacity of the storage
    invest_relation_input_capacity : numeric or None, :math:`r_{cap,in}`
        Ratio between the investment variable of the input Flow and the
        investment variable of the storage:
        :math:`\dot{E}_{in,invest} = E_{invest} \cdot r_{cap,in}`
    invest_relation_output_capacity : numeric or None, :math:`r_{cap,out}`
        Ratio between the investment variable of the output Flow and the
        investment variable of the storage:
        :math:`\dot{E}_{out,invest} = E_{invest} \cdot r_{cap,out}`
    invest_relation_input_output : numeric or None, :math:`r_{in,out}`
        Ratio between the investment variable of the output Flow and the
        investment variable of the input flow. This ratio used to fix the
        flow investments to each other.
        Values < 1 set the input flow lower than the output and > 1 will
        set the input flow higher than the output flow. If None no relation
        will be set:
        :math:`\dot{E}_{in,invest} = \dot{E}_{out,invest} \cdot r_{in,out}`
    initial_storage_level : numeric, :math:`c(-1)`
        The relative storage content in the timestep before the first
        time step of optimization (between 0 and 1).
    balanced : boolean
        Couple storage level of first and last time step.
        (Total inflow and total outflow are balanced.)
    loss_rate : numeric (iterable or scalar)
        The relative loss of the storage content per time unit.
    fixed_losses_relative : numeric (iterable or scalar), :math:`\gamma(t)`
        Losses independent of state of charge between two consecutive
        timesteps relative to nominal storage capacity.
    fixed_losses_absolute : numeric (iterable or scalar), :math:`\delta(t)`
        Losses independent of state of charge and independent of
        nominal storage capacity between two consecutive timesteps.
    inflow_conversion_factor : numeric (iterable or scalar), :math:`\eta_i(t)`
        The relative conversion factor, i.e. efficiency associated with the
        inflow of the storage.
    outflow_conversion_factor : numeric (iterable or scalar), :math:`\eta_o(t)`
        see: inflow_conversion_factor
    min_storage_level : numeric (iterable or scalar), :math:`c_{min}(t)`
        The normed minimum storage content as fraction of the
        nominal storage capacity (between 0 and 1).
        To set different values in every time step use a sequence.
    max_storage_level : numeric (iterable or scalar), :math:`c_{max}(t)`
        see: min_storage_level
    investment : :class:`oemof.solph.options.Investment` object
        Object indicating if a nominal_value of the flow is determined by
        the optimization problem. Note: This will refer all attributes to an
        investment variable instead of to the nominal_storage_capacity. The
        nominal_storage_capacity should not be set (or set to None) if an
        investment object is used.

    Notes
    -----
    The following sets, variables, constraints and objective parts are created
     * :py:class:`~oemof.solph.components._generic_storage.GenericStorageBlock`
       (if no Investment object present)
     * :py:class:`~oemof.solph.components._generic_storage.GenericInvestmentStorageBlock`
       (if Investment object present)

    Examples
    --------
    Basic usage examples of the GenericStorage with a random selection of
    attributes. See the Flow class for all Flow attributes.

    >>> from oemof import solph

    >>> my_bus = solph.buses.Bus('my_bus')

    >>> my_storage = solph.components.GenericStorage(
    ...     label='storage',
    ...     nominal_storage_capacity=1000,
    ...     inputs={my_bus: solph.flows.Flow(nominal_value=200, variable_costs=10)},
    ...     outputs={my_bus: solph.flows.Flow(nominal_value=200)},
    ...     loss_rate=0.01,
    ...     initial_storage_level=0,
    ...     max_storage_level = 0.9,
    ...     inflow_conversion_factor=0.9,
    ...     outflow_conversion_factor=0.93)

    >>> my_investment_storage = solph.components.GenericStorage(
    ...     label='storage',
    ...     investment=solph.Investment(ep_costs=50),
    ...     inputs={my_bus: solph.flows.Flow()},
    ...     outputs={my_bus: solph.flows.Flow()},
    ...     loss_rate=0.02,
    ...     initial_storage_level=None,
    ...     invest_relation_input_capacity=1/6,
    ...     invest_relation_output_capacity=1/6,
    ...     inflow_conversion_factor=1,
    ...     outflow_conversion_factor=0.8)
    """  # noqa: E501

    def __init__(
        self, *args, max_storage_level=1, min_storage_level=0, **kwargs
    ):
        super().__init__(*args, **kwargs)
        self.nominal_storage_capacity = kwargs.get("nominal_storage_capacity")
        self.initial_storage_level = kwargs.get("initial_storage_level")
        self.balanced = kwargs.get("balanced", True)
        self.loss_rate = solph_sequence(kwargs.get("loss_rate", 0))
        self.fixed_losses_relative = solph_sequence(
            kwargs.get("fixed_losses_relative", 0)
        )
        self.fixed_losses_absolute = solph_sequence(
            kwargs.get("fixed_losses_absolute", 0)
        )
        self.inflow_conversion_factor = solph_sequence(
            kwargs.get("inflow_conversion_factor", 1)
        )
        self.outflow_conversion_factor = solph_sequence(
            kwargs.get("outflow_conversion_factor", 1)
        )
        self.max_storage_level = solph_sequence(max_storage_level)
        self.min_storage_level = solph_sequence(min_storage_level)
        self.investment = kwargs.get("investment")
        self.invest_relation_input_output = kwargs.get(
            "invest_relation_input_output"
        )
        self.invest_relation_input_capacity = kwargs.get(
            "invest_relation_input_capacity"
        )
        self.invest_relation_output_capacity = kwargs.get(
            "invest_relation_output_capacity"
        )
        self._invest_group = isinstance(self.investment, Investment)

        # Check number of flows.
        self._check_number_of_flows()
        # Check for infeasible parameter combinations
        self._check_infeasible_parameter_combinations()

        # Check attributes for the investment mode.
        if self._invest_group is True:
            self._check_invest_attributes()

        # Check for old parameter names. This is a temporary fix and should
        # be removed once a general solution is found.
        # TODO: https://github.com/oemof/oemof-solph/issues/560
        renamed_parameters = [
            ("nominal_capacity", "nominal_storage_capacity"),
            ("initial_capacity", "initial_storage_level"),
            ("capacity_loss", "loss_rate"),
            ("capacity_min", "min_storage_level"),
            ("capacity_max", "max_storage_level"),
        ]
        messages = [
            "`{0}` to `{1}`".format(old_name, new_name)
            for old_name, new_name in renamed_parameters
            if old_name in kwargs
        ]
        if messages:
            message = (
                "The following attributes have been renamed from v0.2 to v0.3:"
                "\n\n  {}\n\n"
                "You are using the old names as parameters, thus setting "
                "deprecated\n"
                "attributes, which is not what you might have intended.\n"
                "Use the new names, or, if you know what you're doing, set "
                "these\n"
                "attributes explicitly after construction instead."
            )
            raise AttributeError(message.format("\n  ".join(messages)))

    def _set_flows(self):
        for flow in self.inputs.values():
            if (
                self.invest_relation_input_capacity is not None
                and not isinstance(flow.investment, Investment)
            ):
                flow.investment = Investment()
        for flow in self.outputs.values():
            if (
                self.invest_relation_output_capacity is not None
                and not isinstance(flow.investment, Investment)
            ):
                flow.investment = Investment()

    def _check_invest_attributes(self):
        if self.investment and self.nominal_storage_capacity is not None:
            e1 = (
                "If an investment object is defined the invest variable "
                "replaces the nominal_storage_capacity.\n Therefore the "
                "nominal_storage_capacity should be 'None'.\n"
            )
            raise AttributeError(e1)
        if (
            self.invest_relation_input_output is not None
            and self.invest_relation_output_capacity is not None
            and self.invest_relation_input_capacity is not None
        ):
            e2 = (
                "Overdetermined. Three investment object will be coupled"
                "with three constraints. Set one invest relation to 'None'."
            )
            raise AttributeError(e2)
        if (
            self.investment
            and sum(solph_sequence(self.fixed_losses_absolute)) != 0
            and self.investment.existing == 0
            and self.investment.minimum == 0
        ):
            e3 = (
                "With fixed_losses_absolute > 0, either investment.existing "
                "or investment.minimum has to be non-zero."
            )
            raise AttributeError(e3)

        self._set_flows()

    def _check_number_of_flows(self):
        msg = "Only one {0} flow allowed in the GenericStorage {1}."
        check_node_object_for_missing_attribute(self, "inputs")
        check_node_object_for_missing_attribute(self, "outputs")
        if len(self.inputs) > 1:
            raise AttributeError(msg.format("input", self.label))
        if len(self.outputs) > 1:
            raise AttributeError(msg.format("output", self.label))

    def _check_infeasible_parameter_combinations(self):
        """Checks for infeasible parameter combinations and raises error"""
        msg = (
            "initial_storage_level must be greater or equal to "
            "min_storage_level and smaller or equal to "
            "max_storage_level."
        )
        if self.initial_storage_level is not None:
            if (
                self.initial_storage_level < self.min_storage_level[0]
                or self.initial_storage_level > self.max_storage_level[0]
            ):
                raise ValueError(msg)

    def constraint_group(self):
        if self._invest_group is True:
            return GenericInvestmentStorageBlock
        else:
            return GenericStorageBlock


class GenericStorageBlock(ScalarBlock):
    r"""Storage without an :class:`.Investment` object.

    **The following sets are created:** (-> see basic sets at
    :class:`.Model` )

    STORAGES
        A set with all :class:`.Storage` objects, which do not have an
         attr:`investment` of type :class:`.Investment`.

    STORAGES_BALANCED
        A set of  all :py:class:`~.GenericStorage` objects, with 'balanced' attribute set
        to True.

    STORAGES_WITH_INVEST_FLOW_REL
        A set with all :class:`.Storage` objects with two investment flows
        coupled with the 'invest_relation_input_output' attribute.

    **The following variables are created:**

    storage_content
        Storage content for every storage and timestep. The value for the
        storage content at the beginning is set by the parameter
        `initial_storage_level` or not set if `initial_storage_level` is None.
        The variable of storage s and timestep t can be accessed by:
        `om.Storage.storage_content[s, t]`

    **The following constraints are created:**

    Set storage_content of last time step to one at t=0 if balanced == True
        .. math::
            E(t_{last}) = &E(-1)

    Storage balance :attr:`om.Storage.balance[n, t]`
        .. math:: E(t) = &E(t-1) \cdot
            (1 - \beta(t)) ^{\tau(t)/(t_u)} \\
            &- \gamma(t)\cdot E_{nom} \cdot {\tau(t)/(t_u)}\\
            &- \delta(t) \cdot {\tau(t)/(t_u)}\\
            &- \frac{\dot{E}_o(t)}{\eta_o(t)} \cdot \tau(t)
            + \dot{E}_i(t) \cdot \eta_i(t) \cdot \tau(t)

    Connect the invest variables of the input and the output flow.
        .. math::
          InvestmentFlowBlock.invest(source(n), n) + existing = \\
          (InvestmentFlowBlock.invest(n, target(n)) + existing) * \\
          invest\_relation\_input\_output(n) \\
          \forall n \in \textrm{INVEST\_REL\_IN\_OUT}



    =========================== ======================= =========
    symbol                      explanation             attribute
    =========================== ======================= =========
    :math:`E(t)`                energy currently stored `storage_content`
    :math:`E_{nom}`             nominal capacity of     `nominal_storage_capacity`
                                the energy storage
    :math:`c(-1)`               state before            `initial_storage_level`
                                initial time step
    :math:`c_{min}(t)`          minimum allowed storage `min_storage_level[t]`
    :math:`c_{max}(t)`          maximum allowed storage `max_storage_level[t]`
    :math:`\beta(t)`            fraction of lost energy `loss_rate[t]`
                                as share of
                                :math:`E(t)`
                                per time unit
    :math:`\gamma(t)`           fixed loss of energy    `fixed_losses_relative[t]`
                                relative to
                                :math:`E_{nom}` per
                                time unit
    :math:`\delta(t)`           absolute fixed loss     `fixed_losses_absolute[t]`
                                of energy per
                                time unit
    :math:`\dot{E}_i(t)`        energy flowing in       `inputs`
    :math:`\dot{E}_o(t)`        energy flowing out      `outputs`
    :math:`\eta_i(t)`           conversion factor       `inflow_conversion_factor[t]`
                                (i.e. efficiency)
                                when storing energy
    :math:`\eta_o(t)`           conversion factor when  `outflow_conversion_factor[t]`
                                (i.e. efficiency)
                                taking stored energy
    :math:`\tau(t)`             duration of time step
    :math:`t_u`                 time unit of losses
                                :math:`\beta(t)`,
                                :math:`\gamma(t)`
                                :math:`\delta(t)` and
                                timeincrement
                                :math:`\tau(t)`
    =========================== ======================= =========

    **The following parts of the objective function are created:**

    Nothing added to the objective function.


    """  # noqa: E501

    CONSTRAINT_GROUP = True

    def __init__(self, *args, **kwargs):
        super().__init__(*args, **kwargs)

    def _create(self, group=None):
        """
        Parameters
        ----------
        group : list
            List containing storage objects.
            e.g. groups=[storage1, storage2,..]
        """
        m = self.parent_block()

        if group is None:
            return None

        i = {n: [i for i in n.inputs][0] for n in group}
        o = {n: [o for o in n.outputs][0] for n in group}

        #  ************* SETS *********************************

        self.STORAGES = Set(initialize=[n for n in group])

        self.STORAGES_BALANCED = Set(
            initialize=[n for n in group if n.balanced is True]
        )

        self.STORAGES_INITITAL_LEVEL = Set(
            initialize=[
                n for n in group if n.initial_storage_level is not None
            ]
        )

        self.STORAGES_WITH_INVEST_FLOW_REL = Set(
            initialize=[
                n for n in group if n.invest_relation_input_output is not None
            ]
        )

        #  ************* VARIABLES *****************************

        def _storage_content_bound_rule(block, n, t):
            """
            Rule definition for bounds of storage_content variable of
            storage n in timestep t.
            """
            bounds = (
                n.nominal_storage_capacity * n.min_storage_level[t],
                n.nominal_storage_capacity * n.max_storage_level[t],
            )
            return bounds

        self.storage_content = Var(
            self.STORAGES, m.TIMEPOINTS, bounds=_storage_content_bound_rule
        )

        # set the initial storage content
        # ToDo: More elegant code possible?
        for n in group:
            if n.initial_storage_level is not None:
                self.storage_content[n, 0] = (
                    n.initial_storage_level * n.nominal_storage_capacity
                )
                self.storage_content[n, 0].fix()

        #  ************* Constraints ***************************

        def _storage_balance_rule(block, n, t):
            """
            Rule definition for the storage balance of every storage n and
            every timestep.
            """
            expr = 0
            expr += block.storage_content[n, t + 1]
            expr += (
                -block.storage_content[n, t]
                * (1 - n.loss_rate[t]) ** m.timeincrement[t]
            )
            expr += (
                n.fixed_losses_relative[t]
                * n.nominal_storage_capacity
                * m.timeincrement[t]
            )
            expr += n.fixed_losses_absolute[t] * m.timeincrement[t]
            expr += (
                -m.flow[i[n], n, t] * n.inflow_conversion_factor[t]
            ) * m.timeincrement[t]
            expr += (
                m.flow[n, o[n], t] / n.outflow_conversion_factor[t]
            ) * m.timeincrement[t]
            return expr == 0

        self.balance = Constraint(
            self.STORAGES, m.TIMESTEPS, rule=_storage_balance_rule
        )

        def _balanced_storage_rule(block, n):
            """
            Storage content of last time step == initial storage content
            if balanced.
            """
            return (
<<<<<<< HEAD
                block.storage_content[n, m.TIMEPOINTS[-1]]
                == block.storage_content[n, m.TIMEPOINTS[1]]
=======
                block.storage_content[n, m.TIMESTEPS.at(-1)]
                == block.init_content[n]
>>>>>>> 288cc68f
            )

        self.balanced_cstr = Constraint(
            self.STORAGES_BALANCED, rule=_balanced_storage_rule
        )

        def _power_coupled(block, n):
            """
            Rule definition for constraint to connect the input power
            and output power
            """
            expr = (
                m.InvestmentFlowBlock.invest[n, o[n]]
                + m.flows[n, o[n]].investment.existing
            ) * n.invest_relation_input_output == (
                m.InvestmentFlowBlock.invest[i[n], n]
                + m.flows[i[n], n].investment.existing
            )
            return expr

        self.power_coupled = Constraint(
            self.STORAGES_WITH_INVEST_FLOW_REL, rule=_power_coupled
        )

    def _objective_expression(self):
        r"""
        Objective expression for storages with no investment.
        Note: This adds nothing as variable costs are already
        added in the Block :class:`FlowBlock`.
        """
        if not hasattr(self, "STORAGES"):
            return 0

        return 0


class GenericInvestmentStorageBlock(ScalarBlock):
    r"""
    Block for all storages with :attr:`Investment` being not None.
    See :class:`oemof.solph.options.Investment` for all parameters of the
    Investment class.

    **Variables**

    All Storages are indexed by :math:`n`, which is omitted in the following
    for the sake of convenience.
    The following variables are created as attributes of
    :attr:`om.InvestmentStorage`:

    * :math:`P_i(t)`

        Inflow of the storage
        (created in :class:`oemof.solph.models.BaseModel`).

    * :math:`P_o(t)`

        Outflow of the storage
        (created in :class:`oemof.solph.models.BaseModel`).

    * :math:`E(t)`

        Current storage content (Absolute level of stored energy).

    * :math:`E_{invest}`

        Invested (nominal) capacity of the storage.

    * :math:`E(-1)`

        Initial storage content (before timestep 0).

    * :math:`b_{invest}`

        Binary variable for the status of the investment, if
        :attr:`nonconvex` is `True`.

    **Constraints**

    The following constraints are created for all investment storages:

            Storage balance (Same as for :class:`.GenericStorageBlock`)

        .. math:: E(t) = &E(t-1) \cdot
            (1 - \beta(t)) ^{\tau(t)/(t_u)} \\
            &- \gamma(t)\cdot (E_{exist} + E_{invest}) \cdot {\tau(t)/(t_u)}\\
            &- \delta(t) \cdot {\tau(t)/(t_u)}\\
            &- \frac{P_o(t)}{\eta_o(t)} \cdot \tau(t)
            + P_i(t) \cdot \eta_i(t) \cdot \tau(t)

    Depending on the attribute :attr:`nonconvex`, the constraints for the
    bounds of the decision variable :math:`E_{invest}` are different:\

        * :attr:`nonconvex = False`

        .. math::
            E_{invest, min} \le E_{invest} \le E_{invest, max}

        * :attr:`nonconvex = True`

        .. math::
            &
            E_{invest, min} \cdot b_{invest} \le E_{invest}\\
            &
            E_{invest} \le E_{invest, max} \cdot b_{invest}\\

    The following constraints are created depending on the attributes of
    the :class:`.components.GenericStorage`:

        * :attr:`initial_storage_level is None`

            Constraint for a variable initial storage content:

        .. math::
               E(-1) \le E_{invest} + E_{exist}

        * :attr:`initial_storage_level is not None`

            An initial value for the storage content is given:

        .. math::
               E(-1) = (E_{invest} + E_{exist}) \cdot c(-1)

        * :attr:`balanced=True`

            The energy content of storage of the first and the last timestep
            are set equal:

        .. math::
            E(-1) = E(t_{last})

        * :attr:`invest_relation_input_capacity is not None`

            Connect the invest variables of the storage and the input flow:

        .. math::
            P_{i,invest} + P_{i,exist} =
            (E_{invest} + E_{exist}) \cdot r_{cap,in}

        * :attr:`invest_relation_output_capacity is not None`

            Connect the invest variables of the storage and the output flow:

        .. math::
            P_{o,invest} + P_{o,exist} =
            (E_{invest} + E_{exist}) \cdot r_{cap,out}

        * :attr:`invest_relation_input_output is not None`

            Connect the invest variables of the input and the output flow:

        .. math::
            P_{i,invest} + P_{i,exist} =
            (P_{o,invest} + P_{o,exist}) \cdot r_{in,out}

        * :attr:`max_storage_level`

            Rule for upper bound constraint for the storage content:

        .. math::
            E(t) \leq E_{invest} \cdot c_{max}(t)

        * :attr:`min_storage_level`

            Rule for lower bound constraint for the storage content:

        .. math:: E(t) \geq E_{invest} \cdot c_{min}(t)


    **Objective function**

    The part of the objective function added by the investment storages
    also depends on whether a convex or nonconvex
    investment option is selected. The following parts of the objective
    function are created:

        * :attr:`nonconvex = False`

            .. math::
                E_{invest} \cdot c_{invest,var}

        * :attr:`nonconvex = True`

            .. math::
                E_{invest} \cdot c_{invest,var}
                + c_{invest,fix} \cdot b_{invest}\\

    The total value of all investment costs of all *InvestmentStorages*
    can be retrieved calling
    :meth:`om.GenericInvestmentStorageBlock.investment_costs.expr()`.

    .. csv-table:: List of Variables
        :header: "symbol", "attribute", "explanation"
        :widths: 1, 1, 1

        ":math:`P_i(t)`", ":attr:`flow[i[n], n, t]`", "Inflow of the storage"
        ":math:`P_o(t)`", ":attr:`flow[n, o[n], t]`", "Outlfow of the storage"
        ":math:`E(t)`", ":attr:`storage_content[n, t]`", "Current storage
        content (current absolute stored energy)"
        ":math:`E_{invest}`", ":attr:`invest[n, t]`", "Invested (nominal)
        capacity of the storage"
        ":math:`E(-1)`", ":attr:`init_cap[n]`", "Initial storage capacity
        (before timestep 0)"
        ":math:`b_{invest}`", ":attr:`invest_status[i, o]`", "Binary variable
        for the status of investment"
        ":math:`P_{i,invest}`", ":attr:`InvestmentFlowBlock.invest[i[n], n]`",
            "Invested (nominal) inflow (Investmentflow)"
        ":math:`P_{o,invest}`", ":attr:`InvestmentFlowBlock.invest[n, o[n]]`",
            "Invested (nominal) outflow (Investmentflow)"

    .. csv-table:: List of Parameters
        :header: "symbol", "attribute", "explanation"
        :widths: 1, 1, 1

        ":math:`E_{exist}`", "`flows[i, o].investment.existing`", "
        Existing storage capacity"
        ":math:`E_{invest,min}`", "`flows[i, o].investment.minimum`", "
        Minimum investment value"
        ":math:`E_{invest,max}`", "`flows[i, o].investment.maximum`", "
        Maximum investment value"
        ":math:`P_{i,exist}`", "`flows[i[n], n].investment.existing`
        ", "Existing inflow capacity"
        ":math:`P_{o,exist}`", "`flows[n, o[n]].investment.existing`
        ", "Existing outlfow capacity"
        ":math:`c_{invest,var}`", "`flows[i, o].investment.ep_costs`
        ", "Variable investment costs"
        ":math:`c_{invest,fix}`", "`flows[i, o].investment.offset`", "
        Fix investment costs"
        ":math:`r_{cap,in}`", ":attr:`invest_relation_input_capacity`", "
        Relation of storage capacity and nominal inflow"
        ":math:`r_{cap,out}`", ":attr:`invest_relation_output_capacity`", "
        Relation of storage capacity and nominal outflow"
        ":math:`r_{in,out}`", ":attr:`invest_relation_input_output`", "
        Relation of nominal in- and outflow"
        ":math:`\beta(t)`", "`loss_rate[t]`", "Fraction of lost energy
        as share of :math:`E(t)` per time unit"
        ":math:`\gamma(t)`", "`fixed_losses_relative[t]`", "Fixed loss
        of energy relative to :math:`E_{invest} + E_{exist}` per time unit"
        ":math:`\delta(t)`", "`fixed_losses_absolute[t]`", "Absolute
        fixed loss of energy per time unit"
        ":math:`\eta_i(t)`", "`inflow_conversion_factor[t]`", "
        Conversion factor (i.e. efficiency) when storing energy"
        ":math:`\eta_o(t)`", "`outflow_conversion_factor[t]`", "
        Conversion factor when (i.e. efficiency) taking stored energy"
        ":math:`c(-1)`", "`initial_storage_level`", "Initial relativ
        storage content (before timestep 0)"
        ":math:`c_{max}`", "`flows[i, o].max[t]`", "Normed maximum
        value of storage content"
        ":math:`c_{min}`", "`flows[i, o].min[t]`", "Normed minimum
        value of storage content"
        ":math:`\tau(t)`", "", "Duration of time step"
        ":math:`t_u`", "", "Time unit of losses :math:`\beta(t)`,
        :math:`\gamma(t)`, :math:`\delta(t)` and timeincrement :math:`\tau(t)`"

    """

    CONSTRAINT_GROUP = True

    def __init__(self, *args, **kwargs):
        super().__init__(*args, **kwargs)

    def _create(self, group=None):
        """ """
        m = self.parent_block()
        if group is None:
            return None

        # ########################## SETS #####################################

        self.INVESTSTORAGES = Set(initialize=[n for n in group])

        self.CONVEX_INVESTSTORAGES = Set(
            initialize=[n for n in group if n.investment.nonconvex is False]
        )

        self.NON_CONVEX_INVESTSTORAGES = Set(
            initialize=[n for n in group if n.investment.nonconvex is True]
        )

        self.INVESTSTORAGES_BALANCED = Set(
            initialize=[n for n in group if n.balanced is True]
        )

        self.INVESTSTORAGES_NO_INIT_CONTENT = Set(
            initialize=[n for n in group if n.initial_storage_level is None]
        )

        self.INVESTSTORAGES_INIT_CONTENT = Set(
            initialize=[
                n for n in group if n.initial_storage_level is not None
            ]
        )

        self.INVEST_REL_CAP_IN = Set(
            initialize=[
                n
                for n in group
                if n.invest_relation_input_capacity is not None
            ]
        )

        self.INVEST_REL_CAP_OUT = Set(
            initialize=[
                n
                for n in group
                if n.invest_relation_output_capacity is not None
            ]
        )

        self.INVEST_REL_IN_OUT = Set(
            initialize=[
                n for n in group if n.invest_relation_input_output is not None
            ]
        )

        # The storage content is a non-negative variable, therefore it makes no
        # sense to create an additional constraint if the lower bound is zero
        # for all time steps.
        self.MIN_INVESTSTORAGES = Set(
            initialize=[
                n
                for n in group
                if sum([n.min_storage_level[t] for t in m.TIMESTEPS]) > 0
            ]
        )

        # ######################### Variables  ################################
        self.storage_content = Var(
            self.INVESTSTORAGES, m.TIMESTEPS, within=NonNegativeReals
        )

        def _storage_investvar_bound_rule(block, n):
            """
            Rule definition to bound the invested storage capacity `invest`.
            """
            if n in self.CONVEX_INVESTSTORAGES:
                return n.investment.minimum, n.investment.maximum
            elif n in self.NON_CONVEX_INVESTSTORAGES:
                return 0, n.investment.maximum

        self.invest = Var(
            self.INVESTSTORAGES,
            within=NonNegativeReals,
            bounds=_storage_investvar_bound_rule,
        )

        self.init_content = Var(self.INVESTSTORAGES, within=NonNegativeReals)

        # create status variable for a non-convex investment storage
        self.invest_status = Var(self.NON_CONVEX_INVESTSTORAGES, within=Binary)

        # ######################### CONSTRAINTS ###############################
        i = {n: [i for i in n.inputs][0] for n in group}
        o = {n: [o for o in n.outputs][0] for n in group}

        reduced_timesteps = [x for x in m.TIMESTEPS if x > 0]

        def _inv_storage_init_content_max_rule(block, n):
            """Constraint for a variable initial storage capacity."""
            return (
                block.init_content[n]
                <= n.investment.existing + block.invest[n]
            )

        self.init_content_limit = Constraint(
            self.INVESTSTORAGES_NO_INIT_CONTENT,
            rule=_inv_storage_init_content_max_rule,
        )

        def _inv_storage_init_content_fix_rule(block, n):
            """Constraint for a fixed initial storage capacity."""
            return block.init_content[n] == n.initial_storage_level * (
                n.investment.existing + block.invest[n]
            )

        self.init_content_fix = Constraint(
            self.INVESTSTORAGES_INIT_CONTENT,
            rule=_inv_storage_init_content_fix_rule,
        )

        def _storage_balance_first_rule(block, n):
            """
            Rule definition for the storage balance of every storage n for the
            first time step.
            """
            expr = 0
            expr += block.storage_content[n, 0]
            expr += (
                -block.init_content[n]
                * (1 - n.loss_rate[0]) ** m.timeincrement[0]
            )
            expr += (
                n.fixed_losses_relative[0]
                * (n.investment.existing + self.invest[n])
                * m.timeincrement[0]
            )
            expr += n.fixed_losses_absolute[0] * m.timeincrement[0]
            expr += (
                -m.flow[i[n], n, 0] * n.inflow_conversion_factor[0]
            ) * m.timeincrement[0]
            expr += (
                m.flow[n, o[n], 0] / n.outflow_conversion_factor[0]
            ) * m.timeincrement[0]
            return expr == 0

        self.balance_first = Constraint(
            self.INVESTSTORAGES, rule=_storage_balance_first_rule
        )

        def _storage_balance_rule(block, n, t):
            """
            Rule definition for the storage balance of every storage n for the
            every time step but the first.
            """
            expr = 0
            expr += block.storage_content[n, t]
            expr += (
                -block.storage_content[n, t - 1]
                * (1 - n.loss_rate[t]) ** m.timeincrement[t]
            )
            expr += (
                n.fixed_losses_relative[t]
                * (n.investment.existing + self.invest[n])
                * m.timeincrement[t]
            )
            expr += n.fixed_losses_absolute[t] * m.timeincrement[t]
            expr += (
                -m.flow[i[n], n, t] * n.inflow_conversion_factor[t]
            ) * m.timeincrement[t]
            expr += (
                m.flow[n, o[n], t] / n.outflow_conversion_factor[t]
            ) * m.timeincrement[t]
            return expr == 0

        self.balance = Constraint(
            self.INVESTSTORAGES, reduced_timesteps, rule=_storage_balance_rule
        )

        def _balanced_storage_rule(block, n):
            return (
                block.storage_content[n, m.TIMESTEPS[-1]]
                == block.init_content[n]
            )

        self.balanced_cstr = Constraint(
            self.INVESTSTORAGES_BALANCED, rule=_balanced_storage_rule
        )

        def _power_coupled(block, n):
            """
            Rule definition for constraint to connect the input power
            and output power
            """
            expr = (
                m.InvestmentFlowBlock.invest[n, o[n]]
                + m.flows[n, o[n]].investment.existing
            ) * n.invest_relation_input_output == (
                m.InvestmentFlowBlock.invest[i[n], n]
                + m.flows[i[n], n].investment.existing
            )
            return expr

        self.power_coupled = Constraint(
            self.INVEST_REL_IN_OUT, rule=_power_coupled
        )

        def _storage_capacity_inflow_invest_rule(block, n):
            """
            Rule definition of constraint connecting the inflow
            `InvestmentFlowBlock.invest of storage with invested capacity
            `invest` by nominal_storage_capacity__inflow_ratio
            """
            expr = (
                m.InvestmentFlowBlock.invest[i[n], n]
                + m.flows[i[n], n].investment.existing
            ) == (
                n.investment.existing + self.invest[n]
            ) * n.invest_relation_input_capacity
            return expr

        self.storage_capacity_inflow = Constraint(
            self.INVEST_REL_CAP_IN, rule=_storage_capacity_inflow_invest_rule
        )

        def _storage_capacity_outflow_invest_rule(block, n):
            """
            Rule definition of constraint connecting outflow
            `InvestmentFlowBlock.invest` of storage and invested capacity
            `invest` by nominal_storage_capacity__outflow_ratio
            """
            expr = (
                m.InvestmentFlowBlock.invest[n, o[n]]
                + m.flows[n, o[n]].investment.existing
            ) == (
                n.investment.existing + self.invest[n]
            ) * n.invest_relation_output_capacity
            return expr

        self.storage_capacity_outflow = Constraint(
            self.INVEST_REL_CAP_OUT, rule=_storage_capacity_outflow_invest_rule
        )

        def _max_storage_content_invest_rule(block, n, t):
            """
            Rule definition for upper bound constraint for the
            storage content.
            """
            expr = (
                self.storage_content[n, t]
                <= (n.investment.existing + self.invest[n])
                * n.max_storage_level[t]
            )
            return expr

        self.max_storage_content = Constraint(
            self.INVESTSTORAGES,
            m.TIMESTEPS,
            rule=_max_storage_content_invest_rule,
        )

        def _min_storage_content_invest_rule(block, n, t):
            """
            Rule definition of lower bound constraint for the
            storage content.
            """
            expr = (
                self.storage_content[n, t]
                >= (n.investment.existing + self.invest[n])
                * n.min_storage_level[t]
            )
            return expr

        # Set the lower bound of the storage content if the attribute exists
        self.min_storage_content = Constraint(
            self.MIN_INVESTSTORAGES,
            m.TIMESTEPS,
            rule=_min_storage_content_invest_rule,
        )

        def maximum_invest_limit(block, n):
            """
            Constraint for the maximal investment in non convex investment
            storage.
            """
            return (
                n.investment.maximum * self.invest_status[n] - self.invest[n]
            ) >= 0

        self.limit_max = Constraint(
            self.NON_CONVEX_INVESTSTORAGES, rule=maximum_invest_limit
        )

        def smallest_invest(block, n):
            """
            Constraint for the minimal investment in non convex investment
            storage if the invest is greater than 0. So the invest variable
            can be either 0 or greater than the minimum.
            """
            return (
                self.invest[n] - (n.investment.minimum * self.invest_status[n])
                >= 0
            )

        self.limit_min = Constraint(
            self.NON_CONVEX_INVESTSTORAGES, rule=smallest_invest
        )

    def _objective_expression(self):
        """Objective expression with fixed and investement costs."""
        if not hasattr(self, "INVESTSTORAGES"):
            return 0

        investment_costs = 0

        for n in self.CONVEX_INVESTSTORAGES:
            investment_costs += self.invest[n] * n.investment.ep_costs
        for n in self.NON_CONVEX_INVESTSTORAGES:
            investment_costs += (
                self.invest[n] * n.investment.ep_costs
                + self.invest_status[n] * n.investment.offset
            )
        self.investment_costs = Expression(expr=investment_costs)

        return investment_costs<|MERGE_RESOLUTION|>--- conflicted
+++ resolved
@@ -476,13 +476,8 @@
             if balanced.
             """
             return (
-<<<<<<< HEAD
-                block.storage_content[n, m.TIMEPOINTS[-1]]
-                == block.storage_content[n, m.TIMEPOINTS[1]]
-=======
-                block.storage_content[n, m.TIMESTEPS.at(-1)]
-                == block.init_content[n]
->>>>>>> 288cc68f
+                block.storage_content[n, m.TIMEPOINTS.at(-1)]
+                == block.storage_content[n, m.TIMEPOINTS.at(-1)]
             )
 
         self.balanced_cstr = Constraint(
