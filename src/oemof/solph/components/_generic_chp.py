--- conflicted
+++ resolved
@@ -93,7 +93,7 @@
     Note
     ----
     The following sets, variables, constraints and objective parts are created
-    * :class:`.GenericCHPBlock`
+     * :py:class:`~oemof.solph.components._generic_chp.GenericCHPBlock`
 
     Examples
     --------
@@ -500,11 +500,7 @@
         r"""Objective expression for generic CHPs with no investment.
 
         Note: This adds nothing as variable costs are already
-<<<<<<< HEAD
-        added in the Block :class:`.FlowBlock`.
-=======
         added in the Block :class:`SimpleFlowBlock`.
->>>>>>> 5a4df3cb
         """
         if not hasattr(self, "GENERICCHPS"):
             return 0
