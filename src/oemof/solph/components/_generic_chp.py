--- conflicted
+++ resolved
@@ -278,44 +278,6 @@
 
     =============================== ======================= ==== =============================================
     math. symbol                    attribute               type explanation
-<<<<<<< HEAD
-    =============================== ======================= ==== =======================
-    :math:`\dot{H}_{F}`             `H_F[n,t]`              V    input of enthalpy
-                                                                 through fuel input
-    :math:`P_{el}`                  `P[n,t]`                V    provided
-                                                                 electric power
-    :math:`P_{el,woDH}`             `P_woDH[n,t]`           V    electric power without
-                                                                 district heating
-    :math:`P_{el,min,woDH}`         `P_min_woDH[n,t]`       P    min. electric power
-                                                                 without district heating
-    :math:`P_{el,max,woDH}`         `P_max_woDH[n,t]`       P    max. electric power
-                                                                 without district heating
-    :math:`\dot{Q}`                 `Q[n,t]`                V    provided heat
-
-    :math:`\dot{Q}_{CW, min}`       `Q_CW_min[n,t]`         P    minimal therm. condenser
-                                                                 load to cooling water
-    :math:`\dot{H}_{L,FG,min}`      `H_L_FG_min[n,t]`       V    flue gas enthalpy loss
-                                                                 at min heat extraction
-    :math:`\dot{H}_{L,FG,max}`      `H_L_FG_max[n,t]`       V    flue gas enthalpy loss
-                                                                 at max heat extraction
-    :math:`\dot{H}_{L,FG,sharemin}` `H_L_FG_share_min[n,t]` P    share of flue gas loss
-                                                                 at min heat extraction
-    :math:`\dot{H}_{L,FG,sharemax}` `H_L_FG_share_max[n,t]` P    share of flue gas loss
-                                                                 at max heat extraction
-    :math:`Y`                       `Y[n,t]`                V    status variable
-                                                                 on/off
-    :math:`\alpha_0`                `n.alphas[0][n,t]`      P    coefficient
-                                                                 describing efficiency
-    :math:`\alpha_1`                `n.alphas[1][n,t]`      P    coefficient
-                                                                 describing efficiency
-    :math:`\beta`                   `Beta[n,t]`             P    power loss index
-
-    :math:`\eta_{el,min,woDH}`      `Eta_el_min_woDH[n,t]`  P    el. eff. at min. fuel
-                                                                 flow w/o distr. heating
-    :math:`\eta_{el,max,woDH}`      `Eta_el_max_woDH[n,t]`  P    el. eff. at max. fuel
-                                                                 flow w/o distr. heating
-    =============================== ======================= ==== =======================
-=======
     =============================== ======================= ==== =============================================
     :math:`\dot{H}_{F}`             `H_F[n,t]`              V    input of enthalpy through fuel input
     :math:`P_{el}`                  `P[n,t]`                V    provided electric power
@@ -335,7 +297,6 @@
     :math:`\eta_{el,min,woDH}`      `Eta_el_min_woDH[n,t]`  P    el. eff. at min. fuel flow w/o distr. heating
     :math:`\eta_{el,max,woDH}`      `Eta_el_max_woDH[n,t]`  P    el. eff. at max. fuel flow w/o distr. heating
     =============================== ======================= ==== =============================================
->>>>>>> 29ca1d01
 
     """  # noqa: E501
     CONSTRAINT_GROUP = True
