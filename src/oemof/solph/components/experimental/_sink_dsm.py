# -*- coding: utf-8 -*-

"""
In-development functionality for demand-side management.

SPDX-FileCopyrightText: Uwe Krien <krien@uni-bremen.de>
SPDX-FileCopyrightText: Simon Hilpert
SPDX-FileCopyrightText: Cord Kaldemeyer
SPDX-FileCopyrightText: Patrik Schönfeldt
SPDX-FileCopyrightText: Johannes Röder
SPDX-FileCopyrightText: jakob-wo
SPDX-FileCopyrightText: gplssm
SPDX-FileCopyrightText: jnnr
SPDX-FileCopyrightText: Johannes Kochems

SPDX-License-Identifier: MIT

"""
import itertools
from warnings import warn

from numpy import mean
<<<<<<< HEAD
from oemof.tools import debugging
from oemof.tools import economics
from pyomo.core.base.block import SimpleBlock
=======
from pyomo.core.base.block import ScalarBlock
>>>>>>> 1f53f781
from pyomo.environ import BuildAction
from pyomo.environ import Constraint
from pyomo.environ import Expression
from pyomo.environ import NonNegativeReals
from pyomo.environ import Set
from pyomo.environ import Var

from oemof.solph._options import Investment
from oemof.solph._plumbing import sequence
from oemof.solph.components._sink import Sink


class SinkDSM(Sink):
    r"""
    Demand Side Management implemented as Sink with flexibility potential.

    There are several approaches possible which can be selected:
    - DIW: Based on the paper by Zerrahn, Alexander and Schill, Wolf-Peter
    (2015): `On the representation of demand-side management in power system
    models <https://doi.org/10.1016/j.energy.2015.03.037>`_,
    in: Energy (84), pp. 840-845, 10.1016/j.energy.2015.03.037,
    accessed 08.01.2021, pp. 842-843.
    - DLR: Based on the PhD thesis of Gils, Hans Christian (2015):
    `Balancing of Intermittent Renewable Power Generation by Demand Response
    and Thermal Energy Storage`, Stuttgart,
    <http://dx.doi.org/10.18419/opus-6888>,
    accessed 08.01.2021, pp. 67-70.
    - oemof: Created by Julian Endres. A fairly simple DSM representation which
    demands the energy balance to be levelled out in fixed cycles

    An evaluation of different modeling approaches has been carried out and
    presented at the INREC 2020. Some of the results are as follows:
    - DIW: A solid implementation with the tendency of slight overestimization
    of potentials since a shift_time is not accounted for. It may get
    computationally expensive due to a high time-interlinkage in constraint
    formulations.
    - DLR: An extensive modeling approach for demand response which neither
    leads to an over- nor underestimization of potentials and balances modeling
    detail and computation intensity. :attr:`fixes` and :attr:`addition` should
    both be set to True which is the default value.
    - oemof: A very computationally efficient approach which only requires the
    energy balance to be levelled out in certain intervals. If demand response
    is not at the center of the research and/or parameter availability is
    limited, this approach should be chosen. Note that approach `oemof` does
    allow for load shedding, but does not impose a limit on maximum amount of
    shedded energy.

    SinkDSM adds additional constraints that allow to shift energy in certain
    time window constrained by :attr:`~capacity_up` and
    :attr:`~capacity_down`.

    Parameters
    ----------
    demand: numeric
        original electrical demand (normalized)
        For investment modeling, it is advised to use the maximum of the
        demand timeseries and the cumulated (fixed) infeed time series
        for normalization, because the balancing potential may be determined by
        both. Elsewise, underinvestments may occur.
    capacity_up: int or iterable
        maximum DSM capacity that may be increased (normalized)
    capacity_down: int or iterable
        maximum DSM capacity that may be reduced (normalized)
    approach: 'oemof', 'DIW', 'DLR'
        Choose one of the DSM modeling approaches. Read notes about which
        parameters to be applied for which approach.

        oemof :

            Simple model in which the load shift must be compensated in a
            predefined fixed interval (:attr:`~shift_interval` is mandatory).
            Within time windows of the length :attr:`~shift_interval` DSM
            up and down shifts are balanced. See
            :class:`~SinkDSMOemofBlock` for details.

        DIW :

            Sophisticated model based on the formulation by
            Zerrahn & Schill (2015a). The load shift of the component must be
            compensated in a predefined delay time (:attr:`~delay_time` is
            mandatory).
            For details see :class:`~SinkDSMDIWBlock`.

        DLR :

            Sophisticated model based on the formulation by
            Gils (2015). The load shift of the component must be
            compensated in a predefined delay time (:attr:`~delay_time` is
            mandatory).
            For details see :class:`~SinkDSMDLRBlock`.
    shift_interval: int
        Only used when :attr:`~approach` is set to 'oemof'. Otherwise, can be
        None.
        It's the interval in which between :math:`DSM_{t}^{up}` and
        :math:`DSM_{t}^{down}` have to be compensated.
    delay_time: int
        Only used when :attr:`~approach` is set to 'DIW' or 'DLR'. Otherwise,
        can be None.
        Length of symmetrical time windows around :math:`t` in which
        :math:`DSM_{t}^{up}` and :math:`DSM_{t,tt}^{down}` have to be
        compensated.
        Note: For approach 'DLR', an iterable is constructed in order
        to model flexible delay times
    shift_time: int
        Only used when :attr:`~approach` is set to 'DLR'.
        Duration of a single upwards or downwards shift (half a shifting cycle
        if there is immediate compensation)
    shed_time: int
        Only used when :attr:`~shed_eligibility` is set to True.
        Maximum length of a load shedding process at full capacity
        (used within energy limit constraint)
    max_demand: numeric
        Maximum demand prior to demand response
    max_capacity_down: numeric
        Maximum capacity eligible for downshifts
        prior to demand response (used for dispatch mode)
    max_capacity_up: numeric
        Maximum capacity eligible for upshifts
        prior to demand response (used for dispatch mode)
    flex_share_down: float
        Flexible share of installed capacity
        eligible for downshifts (used for invest mode)
    flex_share_up: float
        Flexible share of installed capacity
        eligible for upshifts (used for invest mode)
    cost_dsm_up : float
        Cost per unit of DSM activity that increases the demand
    cost_dsm_down_shift : float
        Cost per unit of DSM activity that decreases the demand
        for load shifting
    cost_dsm_down_shed : float
        Cost per unit of DSM activity that decreases the demand
        for load shedding
    efficiency : float
        Efficiency factor for load shifts (between 0 and 1)
    recovery_time_shift : int
        Only used when :attr:`~approach` is set to 'DIW'.
        Minimum time between the end of one load shifting process
        and the start of another for load shifting processes
    recovery_time_shed : int
        Only used when :attr:`~approach` is set to 'DIW'.
        Minimum time between the end of one load shifting process
        and the start of another for load shedding processes
    ActivateYearLimit : boolean
        Only used when :attr:`~approach` is set to 'DLR'.
        Control parameter; activates constraints for year limit if set to True
    ActivateDayLimit : boolean
        Only used when :attr:`~approach` is set to 'DLR'.
        Control parameter; activates constraints for day limit if set to True
    n_yearLimit_shift : int
        Only used when :attr:`~approach` is set to 'DLR'.
        Maximum number of load shifts at full capacity per year, used to limit
        the amount of energy shifted per year. Optional parameter that is only
        needed when ActivateYearLimit is True
    n_yearLimit_shed : int
        Only used when :attr:`~approach` is set to 'DLR'.
        Maximum number of load sheds at full capacity per year, used to limit
        the amount of energy shedded per year. Mandatory parameter if load
        shedding is allowed by setting shed_eligibility to True
    t_dayLimit : int
        Only used when :attr:`~approach` is set to 'DLR'.
        Maximum duration of load shifts at full capacity per day, used to limit
        the amount of energy shifted per day. Optional parameter that is only
        needed when ActivateDayLimit is True
    addition : boolean
        Only used when :attr:`~approach` is set to 'DLR'.
        Boolean parameter indicating whether or not to include additional
        constraint (which corresponds to Eq. 10 from Zerrahn and Schill (2015a)
    fixes : boolean
        Only used when :attr:`~approach` is set to 'DLR'.
        Boolean parameter indicating whether or not to include additional
        fixes. These comprise prohibiting shifts which cannot be balanced
        within the optimization timeframe
    shed_eligibility : boolean
        Boolean parameter indicating whether unit is eligible for
        load shedding
    shift_eligibility : boolean
        Boolean parameter indicating whether unit is eligible for
        load shifting
    fixed_costs : numeric
        Nominal value of fixed costs (per period)

    Note
    ----

    * :attr:`method` has been renamed to :attr:`approach`.
    * As many constraints and dependencies are created in approach 'DIW',
      computational cost might be high with a large 'delay_time' and with model
      of high temporal resolution
    * The approach 'DLR' preforms better in terms of calculation time,
      compared to the approach 'DIW'
    * Using :attr:`~approach` 'DIW' or 'DLR' might result in demand shifts that
      exceed the specified delay time by activating up and down simultaneously
      in the time steps between to DSM events. Thus, the purpose of this
      component is to model demand response portfolios rather than individual
      demand units.
    * It's not recommended to assign cost to the flow that connects
      :class:`~SinkDSM` with a bus. Instead, use :attr:`~SinkDSM.cost_dsm_up`
      or :attr:`~cost_dsm_down_shift`
    * Variable costs may be attributed to upshifts, downshifts or both.
      Costs for shedding may deviate from that for shifting
      (usually costs for shedding are much larger and equal to the value
      of lost load).

    """

    def __init__(
        self,
        demand,
        capacity_up,
        capacity_down,
        approach,
        shift_interval=None,
        delay_time=None,
        shift_time=None,
        shed_time=None,
        max_demand=None,
        max_capacity_down=None,
        max_capacity_up=None,
        flex_share_down=None,
        flex_share_up=None,
        cost_dsm_up=0,
        cost_dsm_down_shift=0,
        cost_dsm_down_shed=0,
        efficiency=1,
        recovery_time_shift=None,
        recovery_time_shed=None,
        ActivateYearLimit=False,
        ActivateDayLimit=False,
        n_yearLimit_shift=None,
        n_yearLimit_shed=None,
        t_dayLimit=None,
        addition=True,
        fixes=True,
        shed_eligibility=True,
        shift_eligibility=True,
        fixed_costs=0,
        **kwargs,
    ):
        super().__init__(**kwargs)

        self.capacity_up = sequence(capacity_up)
        self.capacity_down = sequence(capacity_down)
        self.demand = sequence(demand)
        self.approach = approach
        self.shift_interval = shift_interval
        if not approach == "DLR":
            self.delay_time = delay_time
        else:
            self.delay_time = [el for el in range(1, delay_time + 1)]
        self.shift_time = shift_time
        self.shed_time = shed_time

        # Attributes are only needed if no investments occur
        self.max_capacity_down = max_capacity_down
        self.max_capacity_up = max_capacity_up
        self.max_demand = max_demand

        # Attributes for investment modeling
        if flex_share_down is not None:
            if max_capacity_down is None and max_demand is None:
                self.flex_share_down = flex_share_down
            else:
                e1 = (
                    "Please determine either flex_share_down "
                    "(investment modeling)\n or set "
                    "max_demand and max_capacity_down "
                    "(dispatch modeling).\n"
                    "Otherwise, overdetermination occurs."
                )
                raise AttributeError(e1)
        else:
            if max_capacity_down is None or max_demand is None:
                e2 = (
                    "If you do not specify flex_share_down\n"
                    "which should be used for investment modeling,\n"
                    "you have to specify max_capacity_down "
                    "and max_demand\n"
                    "instead which should be used for dispatch modeling."
                )
                raise AttributeError(e2)
            else:
                self.flex_share_down = self.max_capacity_down / self.max_demand

        if flex_share_up is not None:
            if max_capacity_up is None and max_demand is None:
                self.flex_share_up = flex_share_up
            else:
                e3 = (
                    "Please determine either flex_share_up "
                    "(investment modeling)\n or set "
                    "max_demand and max_capacity_up (dispatch modeling).\n"
                    "Otherwise, overdetermination occurs."
                )
                raise AttributeError(e3)
        else:
            if max_capacity_up is None or max_demand is None:
                e4 = (
                    "If you do not specify flex_share_up\n"
                    "which should be used for investment modeling,\n"
                    "you have to specify max_capacity_up "
                    "and max_demand\n"
                    "instead which should be used for dispatch modeling."
                )
                raise AttributeError(e4)
            else:
                self.flex_share_up = self.max_capacity_up / self.max_demand

        self.cost_dsm_up = sequence(cost_dsm_up)
        self.cost_dsm_down_shift = sequence(cost_dsm_down_shift)
        self.cost_dsm_down_shed = sequence(cost_dsm_down_shed)
        self.efficiency = efficiency
        self.capacity_down_mean = mean(capacity_down)
        self.capacity_up_mean = mean(capacity_up)
        self.recovery_time_shift = recovery_time_shift
        self.recovery_time_shed = recovery_time_shed
        self.ActivateYearLimit = ActivateYearLimit
        self.ActivateDayLimit = ActivateDayLimit
        self.n_yearLimit_shift = n_yearLimit_shift
        self.n_yearLimit_shed = n_yearLimit_shed
        self.t_dayLimit = t_dayLimit
        self.addition = addition
        self.fixes = fixes
        self.shed_eligibility = shed_eligibility
        self.shift_eligibility = shift_eligibility
        self.fixed_costs = sequence(fixed_costs)

        # Check whether investment mode is active or not
        self.investment = kwargs.get("investment")
        self._invest_group = isinstance(self.investment, Investment)

        if (
            self.max_demand is None
            or self.max_capacity_up is None
            or self.max_capacity_down is None
        ) and not self._invest_group:
            e5 = (
                "If you are setting up a dispatch model, "
                "you have to specify max_demand, max_capacity_up "
                "and max_capacity_down.\n"
                "The values you might have passed for flex_share_up "
                "and flex_share_down will be ignored and only used in "
                "an investment model."
            )
            raise AttributeError(e5)

        if self._invest_group:
            self._check_invest_attributes()

    def _check_invest_attributes(self):
        if (
            self.investment is not None
            and (
                self.max_demand
                or self.max_capacity_down
                or self.max_capacity_up
            )
            is not None
        ):
            e6 = (
                "If an investment object is defined, the invest variable "
                "replaces the max_demand, the max_capacity_down "
                "as well as\n"
                "the max_capacity_up values. Therefore, max_demand,\n"
                "max_capacity_up and max_capacity_down values should be "
                "'None'.\n"
            )
            raise AttributeError(e6)

    def constraint_group(self):
        possible_approaches = ["DIW", "DLR", "oemof"]  #

        if not self.shed_eligibility and not self.shift_eligibility:
            raise ValueError(
                "At least one of shed_eligibility"
                " and shift_eligibility must be True"
            )
        if self.shed_eligibility:
            if self.recovery_time_shed is None:
                raise ValueError(
                    "If unit is eligible for load shedding,"
                    " recovery_time_shed must be defined"
                )

        if self.approach in [possible_approaches[0], possible_approaches[1]]:
            if self.delay_time is None:
                raise ValueError(
                    f"Please define: delay_time.\n"
                    f"It is a mandatory parameter when using"
                    f" approach {self.approach}."
                )

        if self.approach == possible_approaches[0]:
            if self._invest_group is True:
                return SinkDSMDIWInvestmentBlock
            else:
                return SinkDSMDIWBlock

        elif self.approach == possible_approaches[1]:
            if self._invest_group is True:
                return SinkDSMDLRInvestmentBlock
            else:
                return SinkDSMDLRBlock

        elif self.approach == possible_approaches[2]:
            if self.shift_interval is None:
                raise ValueError(
                    f"Please define: shift_interval.\n"
                    f"It is a mandatory parameter when using"
                    f" approach {self.approach}."
                )
            if self._invest_group is True:
                return SinkDSMOemofInvestmentBlock
            else:
                return SinkDSMOemofBlock
        else:
            raise ValueError(
                'The "approach" must be one of the following set: '
                '"{}"'.format('" or "'.join(possible_approaches))
            )


class SinkDSMOemofBlock(ScalarBlock):
    r"""Constraints for SinkDSM with "oemof" approach

    **The following constraints are created for approach = 'oemof':**

    .. _SinkDSMOemof equations:

    .. math::
        &
        (1) \quad DSM_{t}^{up} = 0 \quad \forall t
        \quad if \space eligibility_{shift} = False \\
        &
        (2) \quad DSM_{t}^{do, shed} = 0 \quad \forall t
        \quad if \space eligibility_{shed} = False \\
        &
        (3) \quad \dot{E}_{t} = demand_{t} \cdot demand_{max} + DSM_{t}^{up}
        - DSM_{t}^{do, shift} - DSM_{t}^{do, shed}
        \quad \forall t \in \mathbb{T} \\
        &
        (4) \quad  DSM_{t}^{up} \leq E_{t}^{up} \cdot E_{up, max}
        \quad \forall t \in \mathbb{T} \\
        &
        (5) \quad DSM_{t}^{do, shift} + DSM_{t}^{do, shed}
        \leq  E_{t}^{do} \cdot E_{do, max}
        \quad \forall t \in \mathbb{T} \\
        &
        (6) \quad  \sum_{t=t_s}^{t_s+\tau} DSM_{t}^{up} \cdot \eta =
        \sum_{t=t_s}^{t_s+\tau} DSM_{t}^{do, shift} \quad \forall t_s \in
        \{k \in \mathbb{T} \mid k \mod \tau = 0\} \\
        &

    **The following parts of the objective function are created:**

    .. math::
        DSM_{t}^{up} \cdot cost_{t}^{dsm, up}
        + DSM_{t}^{do, shift} \cdot cost_{t}^{dsm, do, shift}
        + DSM_{t}^{do, shed} \cdot cost_{t}^{dsm, do, shed}
        \quad \forall t \in \mathbb{T} \\

    **Table: Symbols and attribute names of variables and parameters**

        .. csv-table:: Variables (V) and Parameters (P)
            :header: "symbol", "attribute", "type", "explanation"
            :widths: 1, 1, 1, 1

            ":math:`DSM_{t}^{up}` ",
            ":attr:`~SinkDSM.dsm_up[g, t]` ","V", "DSM
            up shift (capacity shifted upwards)"
            ":math:`DSM_{t}^{do, shift}` ",
            ":attr:`~SinkDSM.dsm_do_shift[g, t]` ",
            "V","DSM down shift (capacity shifted downwards)"
            ":math:`DSM_{t}^{do, shed}` ",
            ":attr:`~SinkDSM.dsm_do_shed[g, t]` ",
            "V","DSM shedded (capacity shedded, i.e. not compensated for)"
            ":math:`\dot{E}_{t}`",":attr:`~SinkDSM.inputs`","V", "Energy
            flowing in from (electrical) inflow bus"
            ":math:`demand_{t}`",":attr:`~SinkDSM.demand[t]`","P",
            "(Electrical) demand series (normalized)"
            ":math:`demand_{max}`",":attr:`~SinkDSM.max_demand`","P",
            "Maximum demand value"
            ":math:`E_{t}^{do}`",":attr:`~SinkDSM.capacity_down[t]`","P",
            "Capacity  allowed for a load adjustment downwards (normalized)
            (DSM down shift + DSM shedded)"
            ":math:`E_{t}^{up}`",":attr:`~SinkDSM.capacity_up[t]`","P",
            "Capacity allowed for a shift upwards (normalized) (DSM up shift)"
            ":math:`E_{do, max}`",":attr:`~SinkDSM.max_capacity_down`","P",
            "Maximum capacity allowed for a load adjustment downwards
            (DSM down shift + DSM shedded)"
            ":math:`E_{up, max}`",":attr:`~SinkDSM.max_capacity_up`","P",
            "Capacity allowed for a shift upwards (normalized) (DSM up shift)"
            ":math:`\tau`",":attr:`~SinkDSM.shift_interval`","P", "Shift
            interval (time within which the energy balance must be
            levelled out"
            ":math:`\eta`",":attr:`~SinkDSM.efficiency`","P", "Efficiency
            loss forload shifting processes"
            ":math:`\eta`",":attr:`efficiency`","P", "Efficiency loss for
            load shifting processes"
            ":math:`\mathbb{T}` "," ","P", "Time steps"
            ":math:`eligibility_{shift}` ",
            ":attr:`~SinkDSM.shift_eligibility`","P",
            "Boolean parameter indicating if unit can be used for
            load shifting"
            ":math:`eligibility_{shed}` ",
            ":attr:`~SinkDSM.shed_eligibility`","P",
            "Boolean parameter indicating if unit can be used for
            load shedding"
            ":math:`cost_{t}^{dsm, up}` ", ":attr:`~SinkDSM.cost_dsm_up[t]`",
            "P", "Variable costs for an upwards shift"
            ":math:`cost_{t}^{dsm, do, shift}` ",
            ":attr:`~SinkDSM.cost_dsm_down_shift[t]`","P",
            "Variable costs for a downwards shift (load shifting)"
            ":math:`cost_{t}^{dsm, do, shed}` ",
            ":attr:`~SinkDSM.cost_dsm_down_shed[t]`","P",
            "Variable costs for shedding load"
    """
    CONSTRAINT_GROUP = True

    def __init__(self, *args, **kwargs):
        super().__init__(*args, **kwargs)

    def _create(self, group=None):
        if group is None:
            return None

        m = self.parent_block()

        # for all DSM components get inflow from a bus
        for n in group:
            n.inflow = list(n.inputs)[0]

        #  ************* SETS *********************************

        # Set of DSM Components
        self.dsm = Set(initialize=[n for n in group])

        #  ************* VARIABLES *****************************

        # Variable load shift down
        self.dsm_do_shift = Var(
            self.dsm, m.TIMESTEPS, initialize=0, within=NonNegativeReals
        )

        # Variable load shedding
        self.dsm_do_shed = Var(
            self.dsm, m.TIMESTEPS, initialize=0, within=NonNegativeReals
        )

        # Variable load shift up
        self.dsm_up = Var(
            self.dsm, m.TIMESTEPS, initialize=0, within=NonNegativeReals
        )

        #  ************* CONSTRAINTS *****************************

        def _shift_shed_vars_rule(block):
            """Force shifting resp. shedding variables to zero dependent
            on how boolean parameters for shift resp. shed eligibility
            are set.
            """
            for t in m.TIMESTEPS:
                for g in group:
                    if not g.shift_eligibility:
                        lhs = self.dsm_up[g, t]
                        rhs = 0

                        block.shift_shed_vars.add((g, t), (lhs == rhs))

                    if not g.shed_eligibility:
                        lhs = self.dsm_do_shed[g, t]
                        rhs = 0

                        block.shift_shed_vars.add((g, t), (lhs == rhs))

        self.shift_shed_vars = Constraint(group, m.TIMESTEPS, noruleinit=True)
        self.shift_shed_vars_build = BuildAction(rule=_shift_shed_vars_rule)

        # Demand Production Relation
        def _input_output_relation_rule(block):
            """Relation between input data and pyomo variables.
            The actual demand after DSM.
            Generator Production == Demand_el +- DSM
            """
            for p, t in m.TIMEINDEX:
                for g in group:
                    # Inflow from bus
                    lhs = m.flow[g.inflow, g, p, t]

                    # Demand + DSM_up - DSM_down
                    rhs = (
                        g.demand[t] * g.max_demand
                        + self.dsm_up[g, t]
                        - self.dsm_do_shift[g, t]
                        - self.dsm_do_shed[g, t]
                    )

                    # add constraint
                    block.input_output_relation.add((g, p, t), (lhs == rhs))

        self.input_output_relation = Constraint(
            group, m.TIMEINDEX, noruleinit=True
        )
        self.input_output_relation_build = BuildAction(
            rule=_input_output_relation_rule
        )

        # Upper bounds relation
        def dsm_up_constraint_rule(block):
            """Realised upward load shift at time t has to be smaller than
            upward DSM capacity at time t.
            """
            for t in m.TIMESTEPS:
                for g in group:
                    # DSM up
                    lhs = self.dsm_up[g, t]
                    # Capacity dsm_up
                    rhs = g.capacity_up[t] * g.max_capacity_up

                    # add constraint
                    block.dsm_up_constraint.add((g, t), (lhs <= rhs))

        self.dsm_up_constraint = Constraint(
            group, m.TIMESTEPS, noruleinit=True
        )
        self.dsm_up_constraint_build = BuildAction(rule=dsm_up_constraint_rule)

        # Upper bounds relation
        def dsm_down_constraint_rule(block):
            """Realised downward load shift at time t has to be smaller than
            downward DSM capacity at time t.
            """
            for t in m.TIMESTEPS:
                for g in group:
                    # DSM down
                    lhs = self.dsm_do_shift[g, t] + self.dsm_do_shed[g, t]
                    # Capacity dsm_down
                    rhs = g.capacity_down[t] * g.max_capacity_down

                    # add constraint
                    block.dsm_down_constraint.add((g, t), (lhs <= rhs))

        self.dsm_down_constraint = Constraint(
            group, m.TIMESTEPS, noruleinit=True
        )
        self.dsm_down_constraint_build = BuildAction(
            rule=dsm_down_constraint_rule
        )

        def dsm_sum_constraint_rule(block):
            """Relation to compensate the total amount of positive
            and negative DSM in between the shift_interval.
            This constraint is building balance in full intervals starting
            with index 0. The last interval might not be full.
            """
            for g in group:
                intervals = range(
                    m.TIMESTEPS[1], m.TIMESTEPS[-1], g.shift_interval
                )

                for interval in intervals:
                    if (interval + g.shift_interval - 1) > m.TIMESTEPS[-1]:
                        timesteps = range(interval, m.TIMESTEPS[-1] + 1)
                    else:
                        timesteps = range(
                            interval, interval + g.shift_interval
                        )

                    # DSM up/down
                    lhs = (
                        sum(self.dsm_up[g, tt] for tt in timesteps)
                        * g.efficiency
                    )
                    # value
                    rhs = sum(self.dsm_do_shift[g, tt] for tt in timesteps)

                    # add constraint
                    block.dsm_sum_constraint.add((g, interval), (lhs == rhs))

        self.dsm_sum_constraint = Constraint(
            group, m.TIMESTEPS, noruleinit=True
        )
        self.dsm_sum_constraint_build = BuildAction(
            rule=dsm_sum_constraint_rule
        )

    def _objective_expression(self):
        r"""Objective expression with variable costs for DSM activity"""

        m = self.parent_block()

        variable_costs = 0
        fixed_costs = 0

        if not m.es.multi_period:
            for t in m.TIMESTEPS:
                for g in self.dsm:
                    variable_costs += (
                        self.dsm_up[g, t]
                        * g.cost_dsm_up[t]
                        * m.objective_weighting[t]
                    )
                    variable_costs += (
                        self.dsm_do_shift[g, t] * g.cost_dsm_down_shift[t]
                        + self.dsm_do_shed[g, t] * g.cost_dsm_down_shed[t]
                    ) * m.objective_weighting[t]

        else:
            for g in self.dsm:
                for p, t in m.TIMEINDEX:
                    variable_costs += (
                        self.dsm_up[g, t]
                        * m.objective_weighting[t]
                        * g.cost_dsm_up[t]
                        * ((1 + m.discount_rate) ** -m.es.periods_years[p])
                    )
                    variable_costs += (
                        (
                            self.dsm_do_shift[g, t] * g.cost_dsm_down_shift[t]
                            + self.dsm_do_shed[g, t] * g.cost_dsm_down_shed[t]
                        )
                        * m.objective_weighting[t]
                        * ((1 + m.discount_rate) ** -m.es.periods_years[p])
                    )

                if g.fixed_costs[0] is not None:
                    for p in m.PERIODS:
                        fixed_costs += (
                            g.max_demand
                            * max(g.demand)
                            * g.fixed_costs[p]
                            * ((1 + m.discount_rate) ** -m.es.periods_years[p])
                        )

        self.variable_costs = Expression(expr=variable_costs)
        self.fixed_costs = Expression(expr=fixed_costs)
        self.costs = Expression(expr=variable_costs + fixed_costs)

        return self.costs


class SinkDSMOemofInvestmentBlock(ScalarBlock):
    r"""Constraints for SinkDSM with "oemof" approach and :attr:`investment`

    **The following constraints are created for approach = 'oemof' with an
    investment object defined:**

    .. _SinkDSMOemof equations:

    .. math::
        &
        (1) \quad invest_{min} \leq invest \leq invest_{max} \\
        &
        (2) \quad DSM_{t}^{up} = 0 \quad \forall t
        \quad if \space eligibility_{shift} = False \\
        &
        (3) \quad DSM_{t}^{do, shed} = 0 \quad \forall t
        \quad if \space eligibility_{shed} = False \\
        &
        (4) \quad \dot{E}_{t} = demand_{t} \cdot (invest + E_{exist})
        + DSM_{t}^{up}
        - DSM_{t}^{do, shift} - DSM_{t}^{do, shed}
        \quad \forall t \in \mathbb{T} \\
        &
        (5) \quad  DSM_{t}^{up} \leq E_{t}^{up} \cdot (invest + E_{exist})
        \cdot s_{flex, up}
        \quad \forall t \in \mathbb{T} \\
        &
        (6) \quad DSM_{t}^{do, shift} +  DSM_{t}^{do, shed} \leq
        E_{t}^{do} \cdot (invest + E_{exist}) \cdot s_{flex, do}
        \quad \forall t \in \mathbb{T} \\
        &
        (7) \quad  \sum_{t=t_s}^{t_s+\tau} DSM_{t}^{up} \cdot \eta =
        \sum_{t=t_s}^{t_s+\tau} DSM_{t}^{do, shift} \quad \forall t_s \in
        \{k \in \mathbb{T} \mid k \mod \tau = 0\} \\
        &

    **The following parts of the objective function are created:**

    * Investment annuity:

    .. math::
        invest \cdot costs_{invest} \\

    * Variable costs:

    .. math::
        DSM_{t}^{up} \cdot cost_{t}^{dsm, up}
        + DSM_{t}^{do, shift} \cdot cost_{t}^{dsm, do, shift}
        + DSM_{t}^{do, shed} \cdot cost_{t}^{dsm, do, shed}
        \quad  \forall t \in \mathbb{T} \\

    See remarks in
    :class:`oemof.solph.components.experimental._sink_dsm.SinkDSMOemofBlock`.

    **Symbols and attribute names of variables and parameters**

    Please refer to
    :class:`oemof.solph.components.experimental._sink_dsm.SinkDSMOemofBlock`.

    The following variables and parameters are exclusively used for
    investment modeling:

        .. csv-table:: Variables (V) and Parameters (P)
            :header: "symbol", "attribute", "type", "explanation"
            :widths: 1, 1, 1, 1

            ":math:`invest` ",":attr:`~SinkDSM.invest` ","V", "DSM capacity
            invested in. Equals to the additionally installed capacity.
            The capacity share eligible for a shift is determined
            by flex share(s)."
            ":math:`invest_{min}` ", ":attr:`~SinkDSM.investment.minimum` ",
            "P", "minimum investment"
            ":math:`invest_{max}` ", ":attr:`~SinkDSM.investment.maximum` ",
            "P", "maximum investment"
            ":math:`E_{exist}` ",":attr:`~SinkDSM.investment.existing` ",
            "P", "existing DSM capacity"
            ":math:`s_{flex, up}` ",":attr:`~SinkDSM.flex_share_up` ",
            "P","Share of invested capacity that may be shift upwards
            at maximum"
            ":math:`s_{flex, do}` ",":attr:`~SinkDSM.flex_share_do` ",
            "P", "Share of invested capacity that may be shift downwards
            at maximum"
            ":math:`costs_{invest}` ",":attr:`~SinkDSM.investment.epcosts` ",
            "P", "specific investment annuity"
    """
    CONSTRAINT_GROUP = True

    def __init__(self, *args, **kwargs):
        super().__init__(*args, **kwargs)

    def _create(self, group=None):
        if group is None:
            return None

        m = self.parent_block()

        # for all DSM components get inflow from a bus
        for n in group:
            n.inflow = list(n.inputs)[0]

        #  ************* SETS *********************************

        # Set of DSM Components
        self.investdsm = Set(initialize=[n for n in group])

        self.OVERALL_MAXIMUM_INVESTDSM = Set(
            initialize=[
                g for g in group if g.investment.overall_maximum is not None
            ]
        )

        self.OVERALL_MINIMUM_INVESTDSM = Set(
            initialize=[
                g for g in group if g.investment.overall_minimum is not None
            ]
        )

        self.EXISTING_INVESTDSM = Set(
            initialize=[g for g in group if g.investment.existing is not None]
        )

        #  ************* VARIABLES *****************************

        # Define bounds for investments in demand response
        def _dsm_investvar_bound_rule(block, g, p):
            """Rule definition to bound the
            invested demand response capacity `invest`.
            """
            return g.investment.minimum[p], g.investment.maximum[p]

        # Investment in DR capacity
        self.invest = Var(
            self.investdsm,
            m.PERIODS,
            within=NonNegativeReals,
            bounds=_dsm_investvar_bound_rule,
        )

        # Total capacity
        self.total = Var(self.investdsm, m.PERIODS, within=NonNegativeReals)

        if m.es.multi_period:
            # Old capacity to be decommissioned (due to lifetime)
            self.old = Var(self.investdsm, m.PERIODS, within=NonNegativeReals)

            # Old endogenous capacity to be decommissioned (due to lifetime)
            self.old_end = Var(
                self.investdsm, m.PERIODS, within=NonNegativeReals
            )

            # Old exogenous capacity to be decommissioned (due to lifetime)
            self.old_exo = Var(
                self.investdsm, m.PERIODS, within=NonNegativeReals
            )

        # Variable load shift down
        self.dsm_do_shift = Var(
            self.investdsm, m.TIMESTEPS, initialize=0, within=NonNegativeReals
        )

        # Variable load shedding
        self.dsm_do_shed = Var(
            self.investdsm, m.TIMESTEPS, initialize=0, within=NonNegativeReals
        )

        # Variable load shift up
        self.dsm_up = Var(
            self.investdsm, m.TIMESTEPS, initialize=0, within=NonNegativeReals
        )

        #  ************* CONSTRAINTS *****************************

        # Handle unit lifetimes
        def _total_dsm_capacity_rule(block):
            """Rule definition for determining total installed
            capacity (taking decommissioning into account)
            """
            for g in group:
                for p in m.PERIODS:
                    if p == 0:
                        expr = (
                            self.total[g, p]
                            == self.invest[g, p] + g.investment.existing
                        )
                        self.total_dsm_rule.add((g, p), expr)
                    else:
                        expr = (
                            self.total[g, p]
                            == self.invest[g, p]
                            + self.total[g, p - 1]
                            - self.old[g, p]
                        )
                        self.total_dsm_rule.add((g, p), expr)

        self.total_dsm_rule = Constraint(group, m.PERIODS, noruleinit=True)
        self.total_dsm_rule_build = BuildAction(rule=_total_dsm_capacity_rule)

        if m.es.multi_period:

            def _old_dsm_capacity_rule_end(block):
                """Rule definition for determining old endogenously installed
                capacity to be decommissioned due to reaching its lifetime
                """
                for g in group:
                    lifetime = g.investment.lifetime
                    for p in m.PERIODS:
                        # No shutdown in first period
                        if p == 0:
                            expr = self.old_end[g, p] == 0
                            self.old_dsm_rule_end.add((g, p), expr)
                        elif lifetime <= m.es.periods_years[p]:
                            # Obtain commissioning period
                            comm_p = 0
                            for k, v in m.es.periods_years.items():
                                if m.es.periods_years[p] - lifetime - v < 0:
                                    # change of sign is detected
                                    comm_p = k - 1
                                    break
                            expr = self.old_end[g, p] == self.invest[g, comm_p]
                            self.old_dsm_rule_end.add((g, p), expr)
                        else:
                            expr = self.old_end[g, p] == 0
                            self.old_dsm_rule_end.add((g, p), expr)

            self.old_dsm_rule_end = Constraint(
                group, m.PERIODS, noruleinit=True
            )
            self.old_dsm_rule_end_build = BuildAction(
                rule=_old_dsm_capacity_rule_end
            )

            def _old_dsm_capacity_rule_exo(block):
                """Rule definition for determining old exogenously given
                capacity to be decommissioned due to reaching its lifetime
                """
                for g in group:
                    age = g.investment.age
                    lifetime = g.investment.lifetime
                    is_decommissioned = False
                    for p in m.PERIODS:
                        # No shutdown in first period
                        if p == 0:
                            expr = self.old_exo[g, p] == 0
                            self.old_dsm_rule_exo.add((g, p), expr)
                        elif lifetime - age <= m.es.periods_years[p]:
                            # Track decommissioning status
                            if not is_decommissioned:
                                expr = (
                                    self.old_exo[g, p] == g.investment.existing
                                )
                                is_decommissioned = True
                            else:
                                expr = self.old_exo[g, p] == 0
                            self.old_dsm_rule_exo.add((g, p), expr)
                        else:
                            expr = self.old_exo[g, p] == 0
                            self.old_dsm_rule_exo.add((g, p), expr)

            self.old_dsm_rule_exo = Constraint(
                group, m.PERIODS, noruleinit=True
            )
            self.old_dsm_rule_exo_build = BuildAction(
                rule=_old_dsm_capacity_rule_exo
            )

            def _old_dsm_capacity_rule(block):
                """Rule definition for determining (overall) old capacity
                to be decommissioned due to reaching its lifetime
                """
                for g in group:
                    for p in m.PERIODS:
                        expr = (
                            self.old[g, p]
                            == self.old_end[g, p] + self.old_exo[g, p]
                        )
                        self.old_dsm_rule.add((g, p), expr)

            self.old_dsm_rule = Constraint(group, m.PERIODS, noruleinit=True)
            self.old_dsm_rule_build = BuildAction(rule=_old_dsm_capacity_rule)

        def _shift_shed_vars_rule(block):
            """Force shifting resp. shedding variables to zero dependent
            on how boolean parameters for shift resp. shed eligibility
            are set.
            """
            for t in m.TIMESTEPS:
                for g in group:
                    if not g.shift_eligibility:
                        lhs = self.dsm_up[g, t]
                        rhs = 0

                        block.shift_shed_vars.add((g, t), (lhs == rhs))

                    if not g.shed_eligibility:
                        lhs = self.dsm_do_shed[g, t]
                        rhs = 0

                        block.shift_shed_vars.add((g, t), (lhs == rhs))

        self.shift_shed_vars = Constraint(group, m.TIMESTEPS, noruleinit=True)
        self.shift_shed_vars_build = BuildAction(rule=_shift_shed_vars_rule)

        # Demand Production Relation
        def _input_output_relation_rule(block):
            """Relation between input data and pyomo variables.
            The actual demand after DSM.
            Generator Production == Demand_el +- DSM
            """
            for p, t in m.TIMEINDEX:
                for g in group:
                    # Inflow from bus
                    lhs = m.flow[g.inflow, g, p, t]

                    # Demand + DSM_up - DSM_down
                    rhs = (
                        g.demand[t] * self.total[g, p]
                        + self.dsm_up[g, t]
                        - self.dsm_do_shift[g, t]
                        - self.dsm_do_shed[g, t]
                    )

                    # add constraint
                    block.input_output_relation.add((g, p, t), (lhs == rhs))

        self.input_output_relation = Constraint(
            group, m.TIMEINDEX, noruleinit=True
        )
        self.input_output_relation_build = BuildAction(
            rule=_input_output_relation_rule
        )

        # Upper bounds relation
        def dsm_up_constraint_rule(block):
            """Realised upward load shift at time t has to be smaller than
            upward DSM capacity at time t.
            """
            for p, t in m.TIMEINDEX:
                for g in group:
                    # DSM up
                    lhs = self.dsm_up[g, t]
                    # Capacity dsm_up
                    rhs = g.capacity_up[t] * self.total[g, p] * g.flex_share_up

                    # add constraint
                    block.dsm_up_constraint.add((g, p, t), (lhs <= rhs))

        self.dsm_up_constraint = Constraint(
            group, m.TIMEINDEX, noruleinit=True
        )
        self.dsm_up_constraint_build = BuildAction(rule=dsm_up_constraint_rule)

        # Upper bounds relation
        def dsm_down_constraint_rule(block):
            """Realised downward load shift at time t has to be smaller than
            downward DSM capacity at time t.
            """
            for p, t in m.TIMEINDEX:
                for g in group:
                    # DSM down
                    lhs = self.dsm_do_shift[g, t] + self.dsm_do_shed[g, t]
                    # Capacity dsm_down
                    rhs = (
                        g.capacity_down[t]
                        * self.total[g, p]
                        * g.flex_share_down
                    )

                    # add constraint
                    block.dsm_down_constraint.add((g, p, t), (lhs <= rhs))

        self.dsm_down_constraint = Constraint(
            group, m.TIMEINDEX, noruleinit=True
        )
        self.dsm_down_constraint_build = BuildAction(
            rule=dsm_down_constraint_rule
        )

        def dsm_sum_constraint_rule(block):
            """Relation to compensate the total amount of positive
            and negative DSM in between the shift_interval.
            This constraint is building balance in full intervals starting
            with index 0. The last interval might not be full.
            """
            for g in group:
                intervals = range(
                    m.TIMESTEPS[1], m.TIMESTEPS[-1], g.shift_interval
                )

                for interval in intervals:
                    if (interval + g.shift_interval - 1) > m.TIMESTEPS[-1]:
                        timesteps = range(interval, m.TIMESTEPS[-1] + 1)
                    else:
                        timesteps = range(
                            interval, interval + g.shift_interval
                        )

                    # DSM up/down
                    lhs = (
                        sum(self.dsm_up[g, tt] for tt in timesteps)
                        * g.efficiency
                    )
                    # value
                    rhs = sum(self.dsm_do_shift[g, tt] for tt in timesteps)

                    # add constraint
                    block.dsm_sum_constraint.add((g, interval), (lhs == rhs))

        self.dsm_sum_constraint = Constraint(
            group, m.TIMESTEPS, noruleinit=True
        )
        self.dsm_sum_constraint_build = BuildAction(
            rule=dsm_sum_constraint_rule
        )

        if m.es.multi_period:

            def _overall_dsm_maximum_investflow_rule(block):
                """Rule definition for maximum overall investment
                in investment case.
                """
                for g in self.OVERALL_MAXIMUM_INVESTDSM:
                    for p in m.PERIODS:
                        expr = self.total[g, p] <= g.investment.overall_maximum
                        self.overall_dsm_maximum.add((g, p), expr)

            self.overall_dsm_maximum = Constraint(
                self.OVERALL_MAXIMUM_INVESTDSM, m.PERIODS, noruleinit=True
            )

            self.overall_maximum_build = BuildAction(
                rule=_overall_dsm_maximum_investflow_rule
            )

            def _overall_minimum_dsm_investflow_rule(block):
                """Rule definition for minimum overall investment
                in investment case.

                Note: This is only applicable for the last period
                """
                for g in self.OVERALL_MINIMUM_INVESTDSM:
                    expr = (
                        g.investment.overall_minimum
                        <= self.total[g, m.PERIODS[-1]]
                    )
                    self.overall_minimum.add(g, expr)

            self.overall_minimum = Constraint(
                self.OVERALL_MINIMUM_INVESTDSM, noruleinit=True
            )

            self.overall_minimum_build = BuildAction(
                rule=_overall_minimum_dsm_investflow_rule
            )

    def _objective_expression(self):
        r"""Objective expression with variable and investment costs for DSM"""

        m = self.parent_block()

        investment_costs = 0
        period_investment_costs = {p: 0 for p in m.PERIODS}
        variable_costs = 0
        fixed_costs = 0

        if not m.es.multi_period:
            for g in self.investdsm:
                for p in m.PERIODS:
                    if g.investment.ep_costs is not None:
                        investment_costs += (
                            self.invest[g, p] * g.investment.ep_costs[p]
                        )
                    else:
                        raise ValueError("Missing value for investment costs!")

                for t in m.TIMESTEPS:
                    variable_costs += (
                        self.dsm_up[g, t]
                        * g.cost_dsm_up[t]
                        * m.objective_weighting[t]
                    )
                    variable_costs += (
                        self.dsm_do_shift[g, t] * g.cost_dsm_down_shift[t]
                        + self.dsm_do_shed[g, t] * g.cost_dsm_down_shed[t]
                    ) * m.objective_weighting[t]

        else:
            msg = (
                "You did not specify an interest rate.\n"
                "It will be set equal to the discount_rate of {} "
                "of the model as a default.\nThis corresponds to a "
                "social planner point of view and does not reflect "
                "microeconomic interest requirements."
            )
            for g in self.investdsm:
                if g.investment.ep_costs is not None:
                    lifetime = g.investment.lifetime
                    interest = g.investment.interest_rate
                    if interest == 0:
                        warn(
                            msg.format(m.discount_rate),
                            debugging.SuspiciousUsageWarning,
                        )
                        interest = m.discount_rate
                    for p in m.PERIODS:
                        annuity = economics.annuity(
                            capex=g.investment.ep_costs[p],
                            n=lifetime,
                            wacc=interest,
                        )
                        investment_costs_increment = (
                            self.invest[g, p]
                            * annuity
                            * lifetime
                            * ((1 + m.discount_rate) ** -m.es.periods_years[p])
                        )
                        investment_costs += investment_costs_increment
                        period_investment_costs[
                            p
                        ] += investment_costs_increment
                else:
                    raise ValueError("Missing value for investment costs!")

                for p, t in m.TIMEINDEX:
                    variable_costs += (
                        self.dsm_up[g, t]
                        * m.objective_weighting[t]
                        * g.cost_dsm_up[t]
                        * ((1 + m.discount_rate) ** -m.es.periods_years[p])
                    )
                    variable_costs += (
                        (
                            self.dsm_do_shift[g, t] * g.cost_dsm_down_shift[t]
                            + self.dsm_do_shed[g, t] * g.cost_dsm_down_shed[t]
                        )
                        * m.objective_weighting[t]
                        * ((1 + m.discount_rate) ** -m.es.periods_years[p])
                    )

                if g.investment.fixed_costs[0] is not None:
                    lifetime = g.investment.lifetime
                    for p in m.PERIODS:
                        fixed_costs += sum(
                            self.invest[g, p]
                            * max(g.demand)
                            * g.investment.fixed_costs[pp]
                            * ((1 + m.discount_rate) ** (-pp))
                            for pp in range(
                                m.es.periods_years[p],
                                m.es.periods_years[p] + lifetime,
                            )
                        ) * ((1 + m.discount_rate) ** -m.es.periods_years[p])

            for g in self.EXISTING_INVESTDSM:
                if g.investment.fixed_costs[0] is not None:
                    lifetime = g.investment.lifetime
                    age = g.investment.age
                    fixed_costs += sum(
                        g.investment.existing
                        * g.investment.fixed_costs[pp]
                        * ((1 + m.discount_rate) ** (-pp))
                        for pp in range(0, lifetime - age)
                    )

        self.variable_costs = Expression(expr=variable_costs)
        self.fixed_costs = Expression(expr=fixed_costs)
        self.investment_costs = Expression(expr=investment_costs)
        self.period_investment_costs = period_investment_costs
        self.costs = Expression(
            expr=investment_costs + variable_costs + fixed_costs
        )

        return self.costs


class SinkDSMDIWBlock(ScalarBlock):
    r"""Constraints for SinkDSM with "DIW" approach

    **The following constraints are created for approach = 'DIW':**

    .. _SinkDSMDIW equations:

    .. math::
        &
        (1) \quad DSM_{t}^{up} = 0 \quad \forall t
        \quad if \space eligibility_{shift} = False \\
        &
        (2) \quad DSM_{t}^{do, shed} = 0 \quad \forall t
        \quad if \space eligibility_{shed} = False \\
        &
        (3) \quad \dot{E}_{t} = demand_{t} \cdot demand_{max} + DSM_{t}^{up} -
        \sum_{tt=t-L}^{t+L} DSM_{tt,t}^{do, shift} - DSM_{t}^{do, shed} \quad
        \forall t \in \mathbb{T} \\
        &
        (4) \quad DSM_{t}^{up} \cdot \eta =
        \sum_{tt=t-L}^{t+L} DSM_{t,tt}^{do, shift}
        \quad \forall t \in \mathbb{T} \\
        &
        (5) \quad DSM_{t}^{up} \leq  E_{t}^{up} \cdot E_{up, max}
        \quad \forall t \in \mathbb{T} \\
        &
        (6) \quad \sum_{t=tt-L}^{tt+L} DSM_{t,tt}^{do, shift}
        + DSM_{tt}^{do, shed} \leq E_{tt}^{do} \cdot E_{do, max}
        \quad \forall tt \in \mathbb{T} \\
        &
        (7) \quad DSM_{tt}^{up} + \sum_{t=tt-L}^{tt+L} DSM_{t,tt}^{do, shift}
        + DSM_{tt}^{do, shed} \leq
        max \{ E_{tt}^{up} \cdot E_{up, max}, E_{tt}^{do} \cdot E_{do, max} \}
        \quad \forall tt \in \mathbb{T} \\
        &
        (8) \quad \sum_{tt=t}^{t+R-1} DSM_{tt}^{up}
        \leq E_{t}^{up} \cdot E_{up, max} \cdot L \cdot \Delta t
        \quad \forall t \in \mathbb{T} \\
        &
        (9) \quad \sum_{tt=t}^{t+R-1} DSM_{tt}^{do, shed}
        \leq E_{t}^{do} \cdot E_{do, max} \cdot t_{shed} \cdot \Delta t
        \quad \forall t \in \mathbb{T} \\
        &

    *Note*: For the sake of readability, the handling of indices is not
    displayed here. E.g. evaluating a variable for t-L may lead to a negative
    and therefore infeasible index.
    This is addressed by limiting the sums to non-negative indices within the
    model index bounds. Please refer to the constraints implementation
    themselves.

    **The following parts of the objective function are created:**

    .. math::
        DSM_{t}^{up} \cdot cost_{t}^{dsm, up}
        + \sum_{tt=0}^{|T|} DSM_{tt, t}^{do, shift} \cdot
        cost_{t}^{dsm, do, shift}
        + DSM_{t}^{do, shed} \cdot cost_{t}^{dsm, do, shed}
        \quad \forall t \in \mathbb{T} \\

    **Table: Symbols and attribute names of variables and parameters**

        .. csv-table:: Variables (V) and Parameters (P)
            :header: "symbol", "attribute", "type", "explanation"
            :widths: 1, 1, 1, 1

            ":math:`DSM_{t}^{up}` ",":attr:`~SinkDSM.dsm_up[g,t]`",
            "V", "DSM up shift (additional load) in hour t"
            ":math:`DSM_{t,tt}^{do, shift}` ",
            ":attr:`~SinkDSM.dsm_do_shift[g,t,tt]`",
            "V", "DSM down shift (less load) in hour tt
            to compensate for upwards shifts in hour t"
            ":math:`DSM_{t}^{do, shed}` ",":attr:`~SinkDSM.dsm_do_shed[g,t]` ",
            "V","DSM shedded (capacity shedded, i.e. not compensated for)"
            ":math:`\dot{E}_{t}` ",":attr:`flow[g,t]`","V","Energy
            flowing in from (electrical) inflow bus"
            ":math:`L`",":attr:`~SinkDSM.delay_time`","P",
            "Maximum delay time for load shift
            (time until the energy balance has to be levelled out again;
            roundtrip time of one load shifting cycle, i.e. time window
            for upshift and compensating downshift)"
            ":math:`t_{she}`",":attr:`~SinkDSM.shed_time`","P",
            "Maximum time for one load shedding process"
            ":math:`demand_{t}`",":attr:`~SinkDSM.demand[t]`","P",
            "(Electrical) demand series (normalized)"
            ":math:`demand_{max}`",":attr:`~SinkDSM.max_demand`","P",
            "Maximum demand value"
            ":math:`E_{t}^{do}`",":attr:`~SinkDSM.capacity_down[t]`","P",
            "Capacity  allowed for a load adjustment downwards (normalized)
            (DSM down shift + DSM shedded)"
            ":math:`E_{t}^{up}`",":attr:`~SinkDSM.capacity_up[t]`","P",
            "Capacity allowed for a shift upwards (normalized) (DSM up shift)"
            ":math:`E_{do, max}`",":attr:`~SinkDSM.max_capacity_down`","P",
            "Maximum capacity allowed for a load adjustment downwards
            (DSM down shift + DSM shedded)"
            ":math:`E_{up, max}`",":attr:`~SinkDSM.max_capacity_up`","P",
            "Capacity allowed for a shift upwards (normalized) (DSM up shift)"
            ":math:`\eta`",":attr:`~SinkDSM.efficiency`","P", "Efficiency
            loss for load shifting processes"
            ":math:`\mathbb{T}` "," ","P", "Time steps"
            ":math:`eligibility_{shift}` ",
            ":attr:`~SinkDSM.shift_eligibility`","P",
            "Boolean parameter indicating if unit can be used for
            load shifting"
            ":math:`eligibility_{shed}` ",
            ":attr:`~SinkDSM.shed_eligibility`","P",
            "Boolean parameter indicating if unit can be used for
            load shedding"
            ":math:`cost_{t}^{dsm, up}` ", ":attr:`~SinkDSM.cost_dsm_up[t]`",
            "P", "Variable costs for an upwards shift"
            ":math:`cost_{t}^{dsm, do, shift}` ",
            ":attr:`~SinkDSM.cost_dsm_down_shift[t]`","P",
            "Variable costs for a downwards shift (load shifting)"
            ":math:`cost_{t}^{dsm, do, shed}` ",
            ":attr:`~SinkDSM.cost_dsm_down_shed[t]`","P",
            "Variable costs for shedding load"
            ":math:`\R`",":attr:`~SinkDSM.recovery_time_shift`","P",
            "Minimum time between the end of one load shifting process
            and the start of another"
            ":math:`\Delta t`",":attr:`~models.Model.timeincrement`","P",
            "The time increment of the model"
    """
    CONSTRAINT_GROUP = True

    def __init__(self, *args, **kwargs):
        super().__init__(*args, **kwargs)

    def _create(self, group=None):
        if group is None:
            return None

        m = self.parent_block()

        # for all DSM components get inflow from a bus
        for n in group:
            n.inflow = list(n.inputs)[0]

        #  ************* SETS *********************************

        # Set of DSM Components
        self.dsm = Set(initialize=[g for g in group])

        #  ************* VARIABLES *****************************

        # Variable load shift down
        self.dsm_do_shift = Var(
            self.dsm,
            m.TIMESTEPS,
            m.TIMESTEPS,
            initialize=0,
            within=NonNegativeReals,
        )

        # Variable load shedding
        self.dsm_do_shed = Var(
            self.dsm, m.TIMESTEPS, initialize=0, within=NonNegativeReals
        )

        # Variable load shift up
        self.dsm_up = Var(
            self.dsm, m.TIMESTEPS, initialize=0, within=NonNegativeReals
        )

        #  ************* CONSTRAINTS *****************************

        def _shift_shed_vars_rule(block):
            """Force shifting resp. shedding variables to zero dependent
            on how boolean parameters for shift resp. shed eligibility
            are set.
            """
            for t in m.TIMESTEPS:
                for g in group:
                    if not g.shift_eligibility:
                        lhs = self.dsm_up[g, t]
                        rhs = 0

                        block.shift_shed_vars.add((g, t), (lhs == rhs))

                    if not g.shed_eligibility:
                        lhs = self.dsm_do_shed[g, t]
                        rhs = 0

                        block.shift_shed_vars.add((g, t), (lhs == rhs))

        self.shift_shed_vars = Constraint(group, m.TIMESTEPS, noruleinit=True)
        self.shift_shed_vars_build = BuildAction(rule=_shift_shed_vars_rule)

        # Demand Production Relation
        def _input_output_relation_rule(block):
            """Relation between input data and pyomo variables.
            The actual demand after DSM.
            Sink Inflow == Demand +- DSM
            """
            for p, t in m.TIMEINDEX:
                for g in group:
                    # first time steps: 0 + delay time
                    if t <= g.delay_time:

                        # Inflow from bus
                        lhs = m.flow[g.inflow, g, p, t]
                        # Demand +- DSM
                        rhs = (
                            g.demand[t] * g.max_demand
                            + self.dsm_up[g, t]
                            - sum(
                                self.dsm_do_shift[g, tt, t]
                                for tt in range(t + g.delay_time + 1)
                            )
                            - self.dsm_do_shed[g, t]
                        )

                        # add constraint
                        block.input_output_relation.add(
                            (g, p, t), (lhs == rhs)
                        )

                    # main use case
                    elif g.delay_time < t <= m.TIMESTEPS[-1] - g.delay_time:

                        # Inflow from bus
                        lhs = m.flow[g.inflow, g, p, t]
                        # Demand +- DSM
                        rhs = (
                            g.demand[t] * g.max_demand
                            + self.dsm_up[g, t]
                            - sum(
                                self.dsm_do_shift[g, tt, t]
                                for tt in range(
                                    t - g.delay_time, t + g.delay_time + 1
                                )
                            )
                            - self.dsm_do_shed[g, t]
                        )

                        # add constraint
                        block.input_output_relation.add(
                            (g, p, t), (lhs == rhs)
                        )

                    # last time steps: end - delay time
                    else:

                        # Inflow from bus
                        lhs = m.flow[g.inflow, g, p, t]
                        # Demand +- DSM
                        rhs = (
                            g.demand[t] * g.max_demand
                            + self.dsm_up[g, t]
                            - sum(
                                self.dsm_do_shift[g, tt, t]
                                for tt in range(
                                    t - g.delay_time, m.TIMESTEPS[-1] + 1
                                )
                            )
                            - self.dsm_do_shed[g, t]
                        )

                        # add constraint
                        block.input_output_relation.add(
                            (g, p, t), (lhs == rhs)
                        )

        self.input_output_relation = Constraint(
            group, m.TIMEINDEX, noruleinit=True
        )
        self.input_output_relation_build = BuildAction(
            rule=_input_output_relation_rule
        )

        # Equation 7 (resp. 7')
        def dsm_up_down_constraint_rule(block):
            """Equation 7 (resp. 7') by Zerrahn & Schill:
            Every upward load shift has to be compensated by downward load
            shifts in a defined time frame. Slightly modified equations for
            the first and last time steps due to variable initialization.
            Efficiency value depicts possible energy losses through
            load shifting (Equation 7').
            """
            for t in m.TIMESTEPS:
                for g in group:

                    # first time steps: 0 + delay time
                    if t <= g.delay_time:

                        # DSM up
                        lhs = self.dsm_up[g, t] * g.efficiency
                        # DSM down
                        rhs = sum(
                            self.dsm_do_shift[g, t, tt]
                            for tt in range(t + g.delay_time + 1)
                        )

                        # add constraint
                        block.dsm_updo_constraint.add((g, t), (lhs == rhs))

                    # main use case
                    elif g.delay_time < t <= m.TIMESTEPS[-1] - g.delay_time:

                        # DSM up
                        lhs = self.dsm_up[g, t] * g.efficiency
                        # DSM down
                        rhs = sum(
                            self.dsm_do_shift[g, t, tt]
                            for tt in range(
                                t - g.delay_time, t + g.delay_time + 1
                            )
                        )

                        # add constraint
                        block.dsm_updo_constraint.add((g, t), (lhs == rhs))

                    # last time steps: end - delay time
                    else:

                        # DSM up
                        lhs = self.dsm_up[g, t] * g.efficiency
                        # DSM down
                        rhs = sum(
                            self.dsm_do_shift[g, t, tt]
                            for tt in range(
                                t - g.delay_time, m.TIMESTEPS[-1] + 1
                            )
                        )

                        # add constraint
                        block.dsm_updo_constraint.add((g, t), (lhs == rhs))

        self.dsm_updo_constraint = Constraint(
            group, m.TIMESTEPS, noruleinit=True
        )
        self.dsm_updo_constraint_build = BuildAction(
            rule=dsm_up_down_constraint_rule
        )

        # Equation 8
        def dsm_up_constraint_rule(block):
            """Equation 8 by Zerrahn & Schill:
            Realised upward load shift at time t has to be smaller than
            upward DSM capacity at time t.
            """
            for t in m.TIMESTEPS:
                for g in group:
                    # DSM up
                    lhs = self.dsm_up[g, t]
                    # Capacity dsm_up
                    rhs = g.capacity_up[t] * g.max_capacity_up

                    # add constraint
                    block.dsm_up_constraint.add((g, t), (lhs <= rhs))

        self.dsm_up_constraint = Constraint(
            group, m.TIMESTEPS, noruleinit=True
        )
        self.dsm_up_constraint_build = BuildAction(rule=dsm_up_constraint_rule)

        # Equation 9 (modified)
        def dsm_do_constraint_rule(block):
            """Equation 9 by Zerrahn & Schill:
            Realised downward load shift at time t has to be smaller than
            downward DSM capacity at time t.
            """
            for tt in m.TIMESTEPS:
                for g in group:

                    # first times steps: 0 + delay
                    if tt <= g.delay_time:

                        # DSM down
                        lhs = (
                            sum(
                                self.dsm_do_shift[g, t, tt]
                                for t in range(tt + g.delay_time + 1)
                            )
                            + self.dsm_do_shed[g, tt]
                        )
                        # Capacity DSM down
                        rhs = g.capacity_down[tt] * g.max_capacity_down

                        # add constraint
                        block.dsm_do_constraint.add((g, tt), (lhs <= rhs))

                    # main use case
                    elif g.delay_time < tt <= m.TIMESTEPS[-1] - g.delay_time:

                        # DSM down
                        lhs = (
                            sum(
                                self.dsm_do_shift[g, t, tt]
                                for t in range(
                                    tt - g.delay_time, tt + g.delay_time + 1
                                )
                            )
                            + self.dsm_do_shed[g, tt]
                        )
                        # Capacity DSM down
                        rhs = g.capacity_down[tt] * g.max_capacity_down

                        # add constraint
                        block.dsm_do_constraint.add((g, tt), (lhs <= rhs))

                    # last time steps: end - delay time
                    else:

                        # DSM down
                        lhs = (
                            sum(
                                self.dsm_do_shift[g, t, tt]
                                for t in range(
                                    tt - g.delay_time, m.TIMESTEPS[-1] + 1
                                )
                            )
                            + self.dsm_do_shed[g, tt]
                        )
                        # Capacity DSM down
                        rhs = g.capacity_down[tt] * g.max_capacity_down

                        # add constraint
                        block.dsm_do_constraint.add((g, tt), (lhs <= rhs))

        self.dsm_do_constraint = Constraint(
            group, m.TIMESTEPS, noruleinit=True
        )
        self.dsm_do_constraint_build = BuildAction(rule=dsm_do_constraint_rule)

        # Equation 10
        def c2_constraint_rule(block):
            """Equation 10 by Zerrahn & Schill:
            The realised DSM up or down at time T has to be smaller than
            the maximum downward or upward capacity at time T. Therefore, in
            total each individual DSM unit within the modeled portfolio
            can only be shifted up OR down at a given time.
            """
            for tt in m.TIMESTEPS:
                for g in group:

                    # first times steps: 0 + delay time
                    if tt <= g.delay_time:

                        # DSM up/down
                        lhs = (
                            self.dsm_up[g, tt]
                            + sum(
                                self.dsm_do_shift[g, t, tt]
                                for t in range(tt + g.delay_time + 1)
                            )
                            + self.dsm_do_shed[g, tt]
                        )
                        # max capacity at tt
                        rhs = max(
                            g.capacity_up[tt] * g.max_capacity_up,
                            g.capacity_down[tt] * g.max_capacity_down,
                        )

                        # add constraint
                        block.C2_constraint.add((g, tt), (lhs <= rhs))

                    elif g.delay_time < tt <= m.TIMESTEPS[-1] - g.delay_time:

                        # DSM up/down
                        lhs = (
                            self.dsm_up[g, tt]
                            + sum(
                                self.dsm_do_shift[g, t, tt]
                                for t in range(
                                    tt - g.delay_time, tt + g.delay_time + 1
                                )
                            )
                            + self.dsm_do_shed[g, tt]
                        )
                        # max capacity at tt
                        rhs = max(
                            g.capacity_up[tt] * g.max_capacity_up,
                            g.capacity_down[tt] * g.max_capacity_down,
                        )

                        # add constraint
                        block.C2_constraint.add((g, tt), (lhs <= rhs))

                    else:

                        # DSM up/down
                        lhs = (
                            self.dsm_up[g, tt]
                            + sum(
                                self.dsm_do_shift[g, t, tt]
                                for t in range(
                                    tt - g.delay_time, m.TIMESTEPS[-1] + 1
                                )
                            )
                            + self.dsm_do_shed[g, tt]
                        )
                        # max capacity at tt
                        rhs = max(
                            g.capacity_up[tt] * g.max_capacity_up,
                            g.capacity_down[tt] * g.max_capacity_down,
                        )

                        # add constraint
                        block.C2_constraint.add((g, tt), (lhs <= rhs))

        self.C2_constraint = Constraint(group, m.TIMESTEPS, noruleinit=True)
        self.C2_constraint_build = BuildAction(rule=c2_constraint_rule)

        def recovery_constraint_rule(block):
            """Equation 11 by Zerrahn & Schill:
            A recovery time is introduced to account for the fact that
            there may be some restrictions before the next load shift
            may take place. Rule is only applicable if a recovery time
            is defined.
            """
            for t in m.TIMESTEPS:
                for g in group:

                    # No need to build constraint if no recovery
                    # time is defined.
                    if g.recovery_time_shift not in [None, 0]:

                        # main use case
                        if t <= m.TIMESTEPS[-1] - g.recovery_time_shift:

                            # DSM up
                            lhs = sum(
                                self.dsm_up[g, tt]
                                for tt in range(t, t + g.recovery_time_shift)
                            )
                            # max energy shift for shifting process
                            rhs = (
                                g.capacity_up[t]
                                * g.max_capacity_up
                                * g.delay_time
                                * m.timeincrement[t]
                            )
                            # add constraint
                            block.recovery_constraint.add((g, t), (lhs <= rhs))

                        # last time steps: end - recovery time
                        else:

                            # DSM up
                            lhs = sum(
                                self.dsm_up[g, tt]
                                for tt in range(t, m.TIMESTEPS[-1] + 1)
                            )
                            # max energy shift for shifting process
                            rhs = (
                                g.capacity_up[t]
                                * g.max_capacity_up
                                * g.delay_time
                                * m.timeincrement[t]
                            )
                            # add constraint
                            block.recovery_constraint.add((g, t), (lhs <= rhs))

                    else:
                        pass  # return(Constraint.Skip)

        self.recovery_constraint = Constraint(
            group, m.TIMESTEPS, noruleinit=True
        )
        self.recovery_constraint_build = BuildAction(
            rule=recovery_constraint_rule
        )

        # Equation 9a from Zerrahn and Schill (2015b)
        def shed_limit_constraint_rule(block):
            """The following constraint is highly similar to equation 9a
            from Zerrahn and Schill (2015b): A recovery time for load
            shedding is introduced in order to limit the overall amount
            of shedded energy.
            """
            for t in m.TIMESTEPS:
                for g in group:

                    # Only applicable for load shedding
                    if g.shed_eligibility:

                        # main use case
                        if t <= m.TIMESTEPS[-1] - g.recovery_time_shed:

                            # DSM up
                            lhs = sum(
                                self.dsm_do_shed[g, tt]
                                for tt in range(t, t + g.recovery_time_shed)
                            )
                            # max energy shift for shifting process
                            rhs = (
                                g.capacity_down[t]
                                * g.max_capacity_down
                                * g.shed_time
                                * m.timeincrement[t]
                            )
                            # add constraint
                            block.shed_limit_constraint.add(
                                (g, t), (lhs <= rhs)
                            )

                        # last time steps: end - recovery time
                        else:

                            # DSM up
                            lhs = sum(
                                self.dsm_do_shed[g, tt]
                                for tt in range(t, m.TIMESTEPS[-1] + 1)
                            )
                            # max energy shift for shifting process
                            rhs = (
                                g.capacity_down[t]
                                * g.max_capacity_down
                                * g.shed_time
                                * m.timeincrement[t]
                            )
                            # add constraint
                            block.shed_limit_constraint.add(
                                (g, t), (lhs <= rhs)
                            )

                    else:
                        pass  # return(Constraint.Skip)

        self.shed_limit_constraint = Constraint(
            group, m.TIMESTEPS, noruleinit=True
        )
        self.shed_limit_constraint_build = BuildAction(
            rule=shed_limit_constraint_rule
        )

    def _objective_expression(self):
        r"""Objective expression with variable costs for DSM activity"""

        m = self.parent_block()

        variable_costs = 0
        fixed_costs = 0

        if not m.es.multi_period:
            for t in m.TIMESTEPS:
                for g in self.dsm:
                    variable_costs += (
                        self.dsm_up[g, t]
                        * g.cost_dsm_up[t]
                        * m.objective_weighting[t]
                    )
                    variable_costs += (
                        sum(self.dsm_do_shift[g, tt, t] for tt in m.TIMESTEPS)
                        * g.cost_dsm_down_shift[t]
                        + self.dsm_do_shed[g, t] * g.cost_dsm_down_shed[t]
                    ) * m.objective_weighting[t]

        else:
            for g in self.dsm:
                for p, t in m.TIMEINDEX:
                    variable_costs += (
                        self.dsm_up[g, t]
                        * m.objective_weighting[t]
                        * g.cost_dsm_up[t]
                        * ((1 + m.discount_rate) ** -m.es.periods_years[p])
                    )
                    variable_costs += (
                        (
                            sum(
                                self.dsm_do_shift[g, tt, t]
                                for tt in m.TIMESTEPS
                            )
                            * g.cost_dsm_down_shift[t]
                            + self.dsm_do_shed[g, t] * g.cost_dsm_down_shed[t]
                        )
                        * m.objective_weighting[t]
                        * ((1 + m.discount_rate) ** -m.es.periods_years[p])
                    )

                if g.fixed_costs[0] is not None:
                    for p in m.PERIODS:
                        fixed_costs += (
                            g.max_demand
                            * max(g.demand)
                            * g.fixed_costs[p]
                            * ((1 + m.discount_rate) ** -m.es.periods_years[p])
                        )

        self.variable_costs = Expression(expr=variable_costs)
        self.fixed_costs = Expression(expr=fixed_costs)
        self.costs = Expression(expr=variable_costs + fixed_costs)

        return self.costs


class SinkDSMDIWInvestmentBlock(ScalarBlock):
    r"""Constraints for SinkDSM with "DIW" approach and :attr:`investment`

    **The following constraints are created for approach = 'DIW' with an
    investment object defined:**

    .. _SinkDSMDIW equations:

    .. math::
        &
        (1) \quad invest_{min} \leq invest \leq invest_{max} \\
        &
        (2) \quad DSM_{t}^{up} = 0 \quad \forall t
        \quad if \space eligibility_{shift} = False \\
        &
        (3) \quad DSM_{t}^{do, shed} = 0 \quad \forall t
        \quad if \space eligibility_{shed} = False \\
        &
        (4) \quad \dot{E}_{t} = demand_{t} \cdot (invest + E_{exist})
        + DSM_{t}^{up} -
        \sum_{tt=t-L}^{t+L} DSM_{tt,t}^{do, shift} - DSM_{t}^{do, shed} \quad
        \forall t \in \mathbb{T} \\
        &
        (5) \quad DSM_{t}^{up} \cdot \eta =
        \sum_{tt=t-L}^{t+L} DSM_{t,tt}^{do, shift}
        \quad \forall t \in \mathbb{T} \\
        &
        (6) \quad DSM_{t}^{up} \leq E_{t}^{up} \cdot (invest + E_{exist})
        \ s_{flex, up}
        \quad \forall t \in \mathbb{T} \\
        &
        (7) \quad \sum_{t=tt-L}^{tt+L} DSM_{t,tt}^{do, shift}
        + DSM_{tt}^{do, shed} \leq E_{tt}^{do} \cdot (invest + E_{exist})
        \cdot s_{flex, do}
        \quad \forall tt \in \mathbb{T} \\
        &
        (8) \quad DSM_{tt}^{up} + \sum_{t=tt-L}^{tt+L} DSM_{t,tt}^{do, shift}
        + DSM_{tt}^{do, shed} \leq
        max \{ E_{tt}^{up} \cdot s_{flex, up},
        E_{tt}^{do} \cdot s_{flex, do} \} \cdot (invest + E_{exist})
        \quad \forall tt \in \mathbb{T} \\
        &
        (9) \quad \sum_{tt=t}^{t+R-1} DSM_{tt}^{up}
        \leq E_{t}^{up} \cdot (invest + E_{exist})
        \cdot s_{flex, up} \cdot L \cdot \Delta t
        \quad \forall t \in \mathbb{T} \\
        &
        (10) \quad \sum_{tt=t}^{t+R-1} DSM_{tt}^{do, shed}
        \leq E_{t}^{do} \cdot (invest + E_{exist})
        \cdot s_{flex, do} \cdot t_{shed}
        \cdot \Delta t \quad \forall t \in \mathbb{T} \\

    *Note*: For the sake of readability, the handling of indices is not
    displayed here. E.g. evaluating a variable for t-L may lead to a negative
    and therefore infeasible index.
    This is addressed by limiting the sums to non-negative indices within the
    model index bounds. Please refer to the constraints implementation
    themselves.

    **The following parts of the objective function are created:**

    * Investment annuity:

    .. math::
        invest \cdot costs_{invest} \\

    * Variable costs:

    .. math::
        DSM_{t}^{up} \cdot cost_{t}^{dsm, up}
        + \sum_{tt=0}^{T} DSM_{tt, t}^{do, shift} \cdot
        cost_{t}^{dsm, do, shift}
        + DSM_{t}^{do, shed} \cdot cost_{t}^{dsm, do, shed}
        \quad \forall t \in \mathbb{T}

    **Table: Symbols and attribute names of variables and parameters**

    Please refer to
    :class:`oemof.solph.components.experimental._sink_dsm.SinkDSMDIWBlock`.

    The following variables and parameters are exclusively used for
    investment modeling:

        .. csv-table:: Variables (V) and Parameters (P)
            :header: "symbol", "attribute", "type", "explanation"
            :widths: 1, 1, 1, 1

            ":math:`invest` ",":attr:`~SinkDSM.invest` ","V", "DSM capacity
            invested in. Equals to the additionally installed capacity.
            The capacity share eligible for a shift is determined
            by flex share(s)."
            ":math:`invest_{min}` ", ":attr:`~SinkDSM.investment.minimum` ",
            "P", "minimum investment"
            ":math:`invest_{max}` ", ":attr:`~SinkDSM.investment.maximum` ",
            "P", "maximum investment"
            ":math:`E_{exist}` ",":attr:`~SinkDSM.investment.existing` ",
            "P", "existing DSM capacity"
            ":math:`s_{flex, up}` ",":attr:`~SinkDSM.flex_share_up` ",
            "P","Share of invested capacity that may be shift upwards
            at maximum"
            ":math:`s_{flex, do}` ",":attr:`~SinkDSM.flex_share_do` ",
            "P", "Share of invested capacity that may be shift downwards
            at maximum"
            ":math:`costs_{invest}` ",":attr:`~SinkDSM.investment.ep_costs` ",
            "P", "specific investment annuity"
            ":math:`T` "," ","P", "Overall amount of time steps (cardinality)"
    """
    CONSTRAINT_GROUP = True

    def __init__(self, *args, **kwargs):
        super().__init__(*args, **kwargs)

    def _create(self, group=None):
        if group is None:
            return None

        m = self.parent_block()

        # for all DSM components get inflow from a bus
        for n in group:
            n.inflow = list(n.inputs)[0]

        #  ************* SETS *********************************

        # Set of DSM Components
        self.investdsm = Set(initialize=[g for g in group])

        self.OVERALL_MAXIMUM_INVESTDSM = Set(
            initialize=[
                g for g in group if g.investment.overall_maximum is not None
            ]
        )

        self.OVERALL_MINIMUM_INVESTDSM = Set(
            initialize=[
                g for g in group if g.investment.overall_minimum is not None
            ]
        )

        self.EXISTING_INVESTDSM = Set(
            initialize=[g for g in group if g.investment.existing is not None]
        )

        #  ************* VARIABLES *****************************

        # Define bounds for investments in demand response
        def _dsm_investvar_bound_rule(block, g, p):
            """Rule definition to bound the
            demand response capacity invested in (`invest`).
            """
            return g.investment.minimum[p], g.investment.maximum[p]

        # Investment in DR capacity
        self.invest = Var(
            self.investdsm,
            m.PERIODS,
            within=NonNegativeReals,
            bounds=_dsm_investvar_bound_rule,
        )

        # Total capacity
        self.total = Var(self.investdsm, m.PERIODS, within=NonNegativeReals)

        if m.es.multi_period:
            # Old capacity to be decommissioned (due to lifetime)
            # Old capacity built out of old exogenous and endogenous capacities
            self.old = Var(self.investdsm, m.PERIODS, within=NonNegativeReals)

            # Old endogenous capacity to be decommissioned (due to lifetime)
            self.old_end = Var(
                self.investdsm, m.PERIODS, within=NonNegativeReals
            )

            # Old exogenous capacity to be decommissioned (due to lifetime)
            self.old_exo = Var(
                self.investdsm, m.PERIODS, within=NonNegativeReals
            )

        # Variable load shift down
        self.dsm_do_shift = Var(
            self.investdsm,
            m.TIMESTEPS,
            m.TIMESTEPS,
            initialize=0,
            within=NonNegativeReals,
        )

        # Variable load shedding
        self.dsm_do_shed = Var(
            self.investdsm, m.TIMESTEPS, initialize=0, within=NonNegativeReals
        )

        # Variable load shift up
        self.dsm_up = Var(
            self.investdsm, m.TIMESTEPS, initialize=0, within=NonNegativeReals
        )

        #  ************* CONSTRAINTS *****************************

        # Handle unit lifetimes
        def _total_dsm_capacity_rule(block):
            """Rule definition for determining total installed
            capacity (taking decommissioning into account)
            """
            for g in group:
                for p in m.PERIODS:
                    if p == 0:
                        expr = (
                            self.total[g, p]
                            == self.invest[g, p] + g.investment.existing
                        )
                        self.total_dsm_rule.add((g, p), expr)
                    else:
                        expr = (
                            self.total[g, p]
                            == self.invest[g, p]
                            + self.total[g, p - 1]
                            - self.old[g, p]
                        )
                        self.total_dsm_rule.add((g, p), expr)

        self.total_dsm_rule = Constraint(group, m.PERIODS, noruleinit=True)
        self.total_dsm_rule_build = BuildAction(rule=_total_dsm_capacity_rule)

        if m.es.multi_period:

            def _old_dsm_capacity_rule_end(block):
                """Rule definition for determining old endogenously installed
                capacity to be decommissioned due to reaching its lifetime
                """
                for g in group:
                    lifetime = g.investment.lifetime
                    for p in m.PERIODS:
                        # No shutdown in first period
                        if p == 0:
                            expr = self.old_end[g, p] == 0
                            self.old_dsm_rule_end.add((g, p), expr)
                        elif lifetime <= m.es.periods_years[p]:
                            # Obtain commissioning period
                            comm_p = 0
                            for k, v in m.es.periods_years.items():
                                if m.es.periods_years[p] - lifetime - v < 0:
                                    # change of sign is detected
                                    comm_p = k - 1
                                    break
                            expr = self.old_end[g, p] == self.invest[g, comm_p]
                            self.old_dsm_rule_end.add((g, p), expr)
                        else:
                            expr = self.old_end[g, p] == 0
                            self.old_dsm_rule_end.add((g, p), expr)

            self.old_dsm_rule_end = Constraint(
                group, m.PERIODS, noruleinit=True
            )
            self.old_dsm_rule_end_build = BuildAction(
                rule=_old_dsm_capacity_rule_end
            )

            def _old_dsm_capacity_rule_exo(block):
                """Rule definition for determining old exogenously given
                capacity to be decommissioned due to reaching its lifetime
                """
                for g in group:
                    age = g.investment.age
                    lifetime = g.investment.lifetime
                    is_decommissioned = False
                    for p in m.PERIODS:
                        # No shutdown in first period
                        if p == 0:
                            expr = self.old_exo[g, p] == 0
                            self.old_dsm_rule_exo.add((g, p), expr)
                        elif lifetime - age <= m.es.periods_years[p]:
                            # Track decommissioning status
                            if not is_decommissioned:
                                expr = (
                                    self.old_exo[g, p] == g.investment.existing
                                )
                                is_decommissioned = True
                            else:
                                expr = self.old_exo[g, p] == 0
                            self.old_dsm_rule_exo.add((g, p), expr)
                        else:
                            expr = self.old_exo[g, p] == 0
                            self.old_dsm_rule_exo.add((g, p), expr)

            self.old_dsm_rule_exo = Constraint(
                group, m.PERIODS, noruleinit=True
            )
            self.old_dsm_rule_exo_build = BuildAction(
                rule=_old_dsm_capacity_rule_exo
            )

            def _old_dsm_capacity_rule(block):
                """Rule definition for determining (overall) old capacity
                to be decommissioned due to reaching its lifetime
                """
                for g in group:
                    for p in m.PERIODS:
                        expr = (
                            self.old[g, p]
                            == self.old_end[g, p] + self.old_exo[g, p]
                        )
                        self.old_dsm_rule.add((g, p), expr)

            self.old_dsm_rule = Constraint(group, m.PERIODS, noruleinit=True)
            self.old_dsm_rule_build = BuildAction(rule=_old_dsm_capacity_rule)

        def _shift_shed_vars_rule(block):
            """Force shifting resp. shedding variables to zero dependent
            on how boolean parameters for shift resp. shed eligibility
            are set.
            """
            for t in m.TIMESTEPS:
                for g in group:

                    if not g.shift_eligibility:
                        lhs = self.dsm_up[g, t]
                        rhs = 0

                        block.shift_shed_vars.add((g, t), (lhs == rhs))

                    if not g.shed_eligibility:
                        lhs = self.dsm_do_shed[g, t]
                        rhs = 0

                        block.shift_shed_vars.add((g, t), (lhs == rhs))

        self.shift_shed_vars = Constraint(group, m.TIMESTEPS, noruleinit=True)
        self.shift_shed_vars_build = BuildAction(rule=_shift_shed_vars_rule)

        # Demand Production Relation
        def _input_output_relation_rule(block):
            """Relation between input data and pyomo variables.
            The actual demand after DSM.
            Sink Inflow == Demand +- DSM
            """
            for p, t in m.TIMEINDEX:
                for g in group:

                    # first time steps: 0 + delay time
                    if t <= g.delay_time:

                        # Inflow from bus
                        lhs = m.flow[g.inflow, g, p, t]
                        # Demand +- DSM
                        rhs = (
                            g.demand[t] * self.total[g, p]
                            + self.dsm_up[g, t]
                            - sum(
                                self.dsm_do_shift[g, tt, t]
                                for tt in range(t + g.delay_time + 1)
                            )
                            - self.dsm_do_shed[g, t]
                        )

                        # add constraint
                        block.input_output_relation.add(
                            (g, p, t), (lhs == rhs)
                        )

                    # main use case
                    elif g.delay_time < t <= m.TIMESTEPS[-1] - g.delay_time:

                        # Inflow from bus
                        lhs = m.flow[g.inflow, g, p, t]
                        # Demand +- DSM
                        rhs = (
                            g.demand[t] * self.total[g, p]
                            + self.dsm_up[g, t]
                            - sum(
                                self.dsm_do_shift[g, tt, t]
                                for tt in range(
                                    t - g.delay_time, t + g.delay_time + 1
                                )
                            )
                            - self.dsm_do_shed[g, t]
                        )

                        # add constraint
                        block.input_output_relation.add(
                            (g, p, t), (lhs == rhs)
                        )

                    # last time steps: end - delay time
                    else:
                        # Inflow from bus
                        lhs = m.flow[g.inflow, g, p, t]
                        # Demand +- DSM
                        rhs = (
                            g.demand[t] * self.total[g, p]
                            + self.dsm_up[g, t]
                            - sum(
                                self.dsm_do_shift[g, tt, t]
                                for tt in range(
                                    t - g.delay_time, m.TIMESTEPS[-1] + 1
                                )
                            )
                            - self.dsm_do_shed[g, t]
                        )

                        # add constraint
                        block.input_output_relation.add(
                            (g, p, t), (lhs == rhs)
                        )

        self.input_output_relation = Constraint(
            group, m.TIMEINDEX, noruleinit=True
        )
        self.input_output_relation_build = BuildAction(
            rule=_input_output_relation_rule
        )

        # Equation 7 (resp. 7')
        def dsm_up_down_constraint_rule(block):
            """Equation 7 (resp. 7') by Zerrahn & Schill:
            Every upward load shift has to be compensated by downward load
            shifts in a defined time frame. Slightly modified equations for
            the first and last time steps due to variable initialization.
            Efficiency value depicts possible energy losses through
            load shifting (Equation 7').
            """
            for t in m.TIMESTEPS:
                for g in group:

                    # first time steps: 0 + delay time
                    if t <= g.delay_time:

                        # DSM up
                        lhs = self.dsm_up[g, t] * g.efficiency
                        # DSM down
                        rhs = sum(
                            self.dsm_do_shift[g, t, tt]
                            for tt in range(t + g.delay_time + 1)
                        )

                        # add constraint
                        block.dsm_updo_constraint.add((g, t), (lhs == rhs))

                    # main use case
                    elif g.delay_time < t <= m.TIMESTEPS[-1] - g.delay_time:

                        # DSM up
                        lhs = self.dsm_up[g, t] * g.efficiency
                        # DSM down
                        rhs = sum(
                            self.dsm_do_shift[g, t, tt]
                            for tt in range(
                                t - g.delay_time, t + g.delay_time + 1
                            )
                        )

                        # add constraint
                        block.dsm_updo_constraint.add((g, t), (lhs == rhs))

                    # last time steps: end - delay time
                    else:

                        # DSM up
                        lhs = self.dsm_up[g, t] * g.efficiency
                        # DSM down
                        rhs = sum(
                            self.dsm_do_shift[g, t, tt]
                            for tt in range(
                                t - g.delay_time, m.TIMESTEPS[-1] + 1
                            )
                        )

                        # add constraint
                        block.dsm_updo_constraint.add((g, t), (lhs == rhs))

        self.dsm_updo_constraint = Constraint(
            group, m.TIMESTEPS, noruleinit=True
        )
        self.dsm_updo_constraint_build = BuildAction(
            rule=dsm_up_down_constraint_rule
        )

        # Equation 8
        def dsm_up_constraint_rule(block):
            """Equation 8 by Zerrahn & Schill:
            Realised upward load shift at time t has to be smaller than
            upward DSM capacity at time t.
            """
            for p, t in m.TIMEINDEX:
                for g in group:
                    # DSM up
                    lhs = self.dsm_up[g, t]
                    # Capacity dsm_up
                    rhs = g.capacity_up[t] * self.total[g, p] * g.flex_share_up

                    # add constraint
                    block.dsm_up_constraint.add((g, p, t), (lhs <= rhs))

        self.dsm_up_constraint = Constraint(
            group, m.TIMEINDEX, noruleinit=True
        )
        self.dsm_up_constraint_build = BuildAction(rule=dsm_up_constraint_rule)

        # Equation 9 (modified)
        def dsm_do_constraint_rule(block):
            """Equation 9 by Zerrahn & Schill:
            Realised downward load shift at time t has to be smaller than
            downward DSM capacity at time t.
            """
            for p, tt in m.TIMEINDEX:
                for g in group:

                    # first times steps: 0 + delay
                    if tt <= g.delay_time:

                        # DSM down
                        lhs = (
                            sum(
                                self.dsm_do_shift[g, t, tt]
                                for t in range(tt + g.delay_time + 1)
                            )
                            + self.dsm_do_shed[g, tt]
                        )
                        # Capacity DSM down
                        rhs = (
                            g.capacity_down[tt]
                            * self.total[g, p]
                            * g.flex_share_down
                        )

                        # add constraint
                        block.dsm_do_constraint.add((g, p, tt), (lhs <= rhs))

                    # main use case
                    elif g.delay_time < tt <= m.TIMESTEPS[-1] - g.delay_time:

                        # DSM down
                        lhs = (
                            sum(
                                self.dsm_do_shift[g, t, tt]
                                for t in range(
                                    tt - g.delay_time, tt + g.delay_time + 1
                                )
                            )
                            + self.dsm_do_shed[g, tt]
                        )
                        # Capacity DSM down
                        rhs = (
                            g.capacity_down[tt]
                            * self.total[g, p]
                            * g.flex_share_down
                        )

                        # add constraint
                        block.dsm_do_constraint.add((g, p, tt), (lhs <= rhs))

                    # last time steps: end - delay time
                    else:

                        # DSM down
                        lhs = (
                            sum(
                                self.dsm_do_shift[g, t, tt]
                                for t in range(
                                    tt - g.delay_time, m.TIMESTEPS[-1] + 1
                                )
                            )
                            + self.dsm_do_shed[g, tt]
                        )
                        # Capacity DSM down
                        rhs = (
                            g.capacity_down[tt]
                            * self.total[g, p]
                            * g.flex_share_down
                        )

                        # add constraint
                        block.dsm_do_constraint.add((g, p, tt), (lhs <= rhs))

        self.dsm_do_constraint = Constraint(
            group, m.TIMEINDEX, noruleinit=True
        )
        self.dsm_do_constraint_build = BuildAction(rule=dsm_do_constraint_rule)

        # Equation 10
        def c2_constraint_rule(block):
            """Equation 10 by Zerrahn & Schill:
            The realised DSM up or down at time T has to be smaller than
            the maximum downward or upward capacity at time T. Therefore, in
            total each individual DSM unit within the modeled portfolio
            can only be shifted up OR down at a given time.
            """
            for p, tt in m.TIMEINDEX:
                for g in group:

                    # first times steps: 0 + delay time
                    if tt <= g.delay_time:

                        # DSM up/down
                        lhs = (
                            self.dsm_up[g, tt]
                            + sum(
                                self.dsm_do_shift[g, t, tt]
                                for t in range(tt + g.delay_time + 1)
                            )
                            + self.dsm_do_shed[g, tt]
                        )
                        # max capacity at tt
                        rhs = (
                            max(
                                g.capacity_up[tt] * g.flex_share_up,
                                g.capacity_down[tt] * g.flex_share_down,
                            )
                            * self.total[g, p]
                        )

                        # add constraint
                        block.C2_constraint.add((g, p, tt), (lhs <= rhs))

                    elif g.delay_time < tt <= m.TIMESTEPS[-1] - g.delay_time:

                        # DSM up/down
                        lhs = (
                            self.dsm_up[g, tt]
                            + sum(
                                self.dsm_do_shift[g, t, tt]
                                for t in range(
                                    tt - g.delay_time, tt + g.delay_time + 1
                                )
                            )
                            + self.dsm_do_shed[g, tt]
                        )
                        # max capacity at tt
                        rhs = (
                            max(
                                g.capacity_up[tt] * g.flex_share_up,
                                g.capacity_down[tt] * g.flex_share_down,
                            )
                            * self.total[g, p]
                        )

                        # add constraint
                        block.C2_constraint.add((g, p, tt), (lhs <= rhs))

                    else:

                        # DSM up/down
                        lhs = (
                            self.dsm_up[g, tt]
                            + sum(
                                self.dsm_do_shift[g, t, tt]
                                for t in range(
                                    tt - g.delay_time, m.TIMESTEPS[-1] + 1
                                )
                            )
                            + self.dsm_do_shed[g, tt]
                        )
                        # max capacity at tt
                        rhs = (
                            max(
                                g.capacity_up[tt] * g.flex_share_up,
                                g.capacity_down[tt] * g.flex_share_down,
                            )
                            * self.total[g, p]
                        )

                        # add constraint
                        block.C2_constraint.add((g, p, tt), (lhs <= rhs))

        self.C2_constraint = Constraint(group, m.TIMEINDEX, noruleinit=True)
        self.C2_constraint_build = BuildAction(rule=c2_constraint_rule)

        def recovery_constraint_rule(block):
            """Equation 11 by Zerrahn & Schill:
            A recovery time is introduced to account for the fact that
            there may be some restrictions before the next load shift
            may take place. Rule is only applicable if a recovery time
            is defined.
            """
            for p, t in m.TIMEINDEX:
                for g in group:

                    # No need to build constraint if no recovery
                    # time is defined.
                    if g.recovery_time_shift not in [None, 0]:

                        # main use case
                        if t <= m.TIMESTEPS[-1] - g.recovery_time_shift:

                            # DSM up
                            lhs = sum(
                                self.dsm_up[g, tt]
                                for tt in range(t, t + g.recovery_time_shift)
                            )
                            # max energy shift for shifting process
                            rhs = (
                                g.capacity_up[t]
                                * self.total[g, p]
                                * g.flex_share_up
                                * g.delay_time
                                * m.timeincrement[t]
                            )
                            # add constraint
                            block.recovery_constraint.add(
                                (g, p, t), (lhs <= rhs)
                            )

                        # last time steps: end - recovery time
                        else:

                            # DSM up
                            lhs = sum(
                                self.dsm_up[g, tt]
                                for tt in range(t, m.TIMESTEPS[-1] + 1)
                            )
                            # max energy shift for shifting process
                            rhs = (
                                g.capacity_up[t]
                                * self.total[g, p]
                                * g.flex_share_up
                                * g.delay_time
                                * m.timeincrement[t]
                            )
                            # add constraint
                            block.recovery_constraint.add(
                                (g, p, t), (lhs <= rhs)
                            )

                    else:
                        pass  # return(Constraint.Skip)

        self.recovery_constraint = Constraint(
            group, m.TIMEINDEX, noruleinit=True
        )
        self.recovery_constraint_build = BuildAction(
            rule=recovery_constraint_rule
        )

        # Equation 9a from Zerrahn and Schill (2015b)
        def shed_limit_constraint_rule(block):
            """The following constraint is highly similar to equation 9a
            from Zerrahn and Schill (2015b): A recovery time for load
            shedding is introduced in order to limit the overall amount
            of shedded energy.
            """
            for p, t in m.TIMEINDEX:
                for g in group:

                    if g.shed_eligibility:

                        # main use case
                        if t <= m.TIMESTEPS[-1] - g.recovery_time_shed:

                            # DSM up
                            lhs = sum(
                                self.dsm_do_shed[g, tt]
                                for tt in range(t, t + g.recovery_time_shed)
                            )
                            # max energy shift for shifting process
                            rhs = (
                                g.capacity_down[t]
                                * self.total[g, p]
                                * g.flex_share_down
                                * g.shed_time
                                * m.timeincrement[t]
                            )
                            # add constraint
                            block.shed_limit_constraint.add(
                                (g, p, t), (lhs <= rhs)
                            )

                        # last time steps: end - recovery time
                        else:

                            # DSM up
                            lhs = sum(
                                self.dsm_do_shed[g, tt]
                                for tt in range(t, m.TIMESTEPS[-1] + 1)
                            )
                            # max energy shift for shifting process
                            rhs = (
                                g.capacity_down[t]
                                * self.total[g, p]
                                * g.flex_share_down
                                * g.shed_time
                                * m.timeincrement[t]
                            )
                            # add constraint
                            block.shed_limit_constraint.add(
                                (g, p, t), (lhs <= rhs)
                            )

                    else:
                        pass  # return(Constraint.Skip)

        self.shed_limit_constraint = Constraint(
            group, m.TIMEINDEX, noruleinit=True
        )
        self.shed_limit_constraint_build = BuildAction(
            rule=shed_limit_constraint_rule
        )

        if m.es.multi_period:

            def _overall_dsm_maximum_investflow_rule(block):
                """Rule definition for maximum overall investment
                in investment case.
                """
                for g in self.OVERALL_MAXIMUM_INVESTDSM:
                    for p in m.PERIODS:
                        expr = self.total[g, p] <= g.investment.overall_maximum
                        self.overall_dsm_maximum.add((g, p), expr)

            self.overall_dsm_maximum = Constraint(
                self.OVERALL_MAXIMUM_INVESTDSM, m.PERIODS, noruleinit=True
            )

            self.overall_maximum_build = BuildAction(
                rule=_overall_dsm_maximum_investflow_rule
            )

            def _overall_minimum_dsm_investflow_rule(block):
                """Rule definition for minimum overall investment
                in investment case.

                Note: This is only applicable for the last period
                """
                for g in self.OVERALL_MINIMUM_INVESTDSM:
                    expr = (
                        g.investment.overall_minimum
                        <= self.total[g, m.PERIODS[-1]]
                    )
                    self.overall_minimum.add(g, expr)

            self.overall_minimum = Constraint(
                self.OVERALL_MINIMUM_INVESTDSM, noruleinit=True
            )

            self.overall_minimum_build = BuildAction(
                rule=_overall_minimum_dsm_investflow_rule
            )

    def _objective_expression(self):
        r"""Objective expression with variable and investment costs for DSM"""

        m = self.parent_block()

        investment_costs = 0
        period_investment_costs = {p: 0 for p in m.PERIODS}
        variable_costs = 0
        fixed_costs = 0

        if not m.es.multi_period:
            for g in self.investdsm:
                for p in m.PERIODS:
                    if g.investment.ep_costs is not None:
                        investment_costs += (
                            self.invest[g, p] * g.investment.ep_costs[p]
                        )
                    else:
                        raise ValueError("Missing value for investment costs!")

                for t in m.TIMESTEPS:
                    variable_costs += (
                        self.dsm_up[g, t]
                        * g.cost_dsm_up[t]
                        * m.objective_weighting[t]
                    )
                    variable_costs += (
                        sum(self.dsm_do_shift[g, tt, t] for tt in m.TIMESTEPS)
                        * g.cost_dsm_down_shift[t]
                        + self.dsm_do_shed[g, t] * g.cost_dsm_down_shed[t]
                    ) * m.objective_weighting[t]

        else:
            msg = (
                "You did not specify an interest rate.\n"
                "It will be set equal to the discount_rate of {} "
                "of the model as a default.\nThis corresponds to a "
                "social planner point of view and does not reflect "
                "microeconomic interest requirements."
            )
            for g in self.investdsm:
                if g.investment.ep_costs is not None:
                    lifetime = g.investment.lifetime
                    interest = g.investment.interest_rate
                    if interest == 0:
                        warn(
                            msg.format(m.discount_rate),
                            debugging.SuspiciousUsageWarning,
                        )
                        interest = m.discount_rate
                    for p in m.PERIODS:
                        annuity = economics.annuity(
                            capex=g.investment.ep_costs[p],
                            n=lifetime,
                            wacc=interest,
                        )
                        investment_costs_increment = (
                            self.invest[g, p]
                            * annuity
                            * lifetime
                            * ((1 + m.discount_rate) ** -m.es.periods_years[p])
                        )
                        investment_costs += investment_costs_increment
                        period_investment_costs[
                            p
                        ] += investment_costs_increment
                else:
                    raise ValueError("Missing value for investment costs!")

                for p, t in m.TIMEINDEX:
                    variable_costs += (
                        self.dsm_up[g, t]
                        * m.objective_weighting[t]
                        * g.cost_dsm_up[t]
                        * ((1 + m.discount_rate) ** -m.es.periods_years[p])
                    )
                    variable_costs += (
                        (
                            sum(
                                self.dsm_do_shift[g, tt, t]
                                for tt in m.TIMESTEPS
                            )
                            * g.cost_dsm_down_shift[t]
                            + self.dsm_do_shed[g, t] * g.cost_dsm_down_shed[t]
                        )
                        * m.objective_weighting[t]
                        * ((1 + m.discount_rate) ** -m.es.periods_years[p])
                    )

                if g.investment.fixed_costs[0] is not None:
                    lifetime = g.investment.lifetime
                    for p in m.PERIODS:
                        fixed_costs += sum(
                            self.invest[g, p]
                            * max(g.demand)
                            * g.investment.fixed_costs[pp]
                            * ((1 + m.discount_rate) ** (-pp))
                            for pp in range(
                                m.es.periods_years[p],
                                m.es.periods_years[p] + lifetime,
                            )
                        ) * ((1 + m.discount_rate) ** -m.es.periods_years[p])

            for g in self.EXISTING_INVESTDSM:
                if g.investment.fixed_costs[0] is not None:
                    lifetime = g.investment.lifetime
                    age = g.investment.age
                    fixed_costs += sum(
                        g.investment.existing
                        * g.investment.fixed_costs[pp]
                        * ((1 + m.discount_rate) ** (-pp))
                        for pp in range(0, lifetime - age)
                    )

        self.variable_costs = Expression(expr=variable_costs)
        self.fixed_costs = Expression(expr=fixed_costs)
        self.investment_costs = Expression(expr=investment_costs)
        self.period_investment_costs = period_investment_costs
        self.costs = Expression(
            expr=investment_costs + variable_costs + fixed_costs
        )

        return self.costs


class SinkDSMDLRBlock(ScalarBlock):
    r"""Constraints for SinkDSM with "DLR" approach

    **The following constraints are created for approach = 'DLR':**

    .. _SinkDSMDLR equations:

    .. math::
        &
        (1) \quad DSM_{h, t}^{up} = 0 \quad \forall h \in H_{DR}
        \forall t \in \mathbb{T}
        \quad if \space eligibility_{shift} = False \\
        &
        (2) \quad DSM_{t}^{do, shed} = 0 \quad \forall t \in \mathbb{T}
        \quad if \space eligibility_{shed} = False \\
        &
        (3) \quad \dot{E}_{t} = demand_{t} \cdot demand_{max} +
        \displaystyle\sum_{h=1}^{H_{DR}} (DSM_{h, t}^{up}
        + DSM_{h, t}^{balanceDo} - DSM_{h, t}^{do, shift}
        - DSM_{h, t}^{balanceUp}) - DSM_{t}^{do, shed}
        \quad \forall t \in \mathbb{T} \\
        &
        (4) \quad DSM_{h, t}^{balanceDo} =
        \frac{DSM_{h, t - h}^{do, shift}}{\eta}
        \quad \forall h \in H_{DR} \forall t \in [h..T] \\
        &
        (5) \quad DSM_{h, t}^{balanceUp} =
        DSM_{h, t-h}^{up} \cdot \eta
        \quad \forall h \in H_{DR} \forall t \in [h..T] \\
        &
        (6) \quad DSM_{h, t}^{do, shift} = 0
        \quad \forall h \in H_{DR}
        \forall t \in [T - h..T] \\
        &
        (7) \quad DSM_{h, t}^{up} = 0
        \quad \forall h \in H_{DR}
        \forall t \in [T - h..T] \\
        &
        (8) \quad \displaystyle\sum_{h=1}^{H_{DR}} (DSM_{h, t}^{do, shift}
        + DSM_{h, t}^{balanceUp}) + DSM_{t}^{do, shed}
        \leq E_{t}^{do} \cdot E_{max, do}
        \quad \forall t \in \mathbb{T} \\
        &
        (9) \quad \displaystyle\sum_{h=1}^{H_{DR}} (DSM_{h, t}^{up}
        + DSM_{h, t}^{balanceDo})
        \leq E_{t}^{up} \cdot E_{max, up}
        \quad \forall t \in \mathbb{T} \\
        &
        (10) \quad \Delta t \cdot \displaystyle\sum_{h=1}^{H_{DR}}
        (DSM_{h, t}^{do, shift} - DSM_{h, t}^{balanceDo} \cdot \eta)
        = W_{t}^{levelDo} - W_{t-1}^{levelDo}
        \quad \forall t \in [1..T] \\
        &
        (11) \quad \Delta t \cdot \displaystyle\sum_{h=1}^{H_{DR}}
        (DSM_{h, t}^{up} \cdot \eta - DSM_{h, t}^{balanceUp})
        = W_{t}^{levelUp} - W_{t-1}^{levelUp}
        \quad \forall t \in [1..T] \\
        &
        (12) \quad W_{t}^{levelDo} \leq \overline{E}_{t}^{do}
        \cdot E_{max, do} \cdot t_{shift}
        \quad \forall t \in \mathbb{T} \\
        &
        (13) \quad W_{t}^{levelUp} \leq \overline{E}_{t}^{up}
        \cdot E_{max, up} \cdot t_{shift}
        \quad \forall t \in \mathbb{T} \\
        &
        (14) \quad \displaystyle\sum_{t=0}^{T} DSM_{t}^{do, shed}
        \leq E_{max, do} \cdot \overline{E}_{t}^{do} \cdot t_{shed}
        \cdot n^{yearLimitShed} \\
        &
        (15) \quad \displaystyle\sum_{t=0}^{T} \sum_{h=1}^{H_{DR}}
        DSM_{h, t}^{do, shift}
        \leq E_{max, do} \cdot \overline{E}_{t}^{do} \cdot t_{shift}
        \cdot n^{yearLimitShift} \\
        (optional \space constraint) \\
        &
        (16) \quad \displaystyle\sum_{t=0}^{T} \sum_{h=1}^{H_{DR}}
        DSM_{h, t}^{up}
        \leq E_{max, up} \cdot \overline{E}_{t}^{up} \cdot t_{shift}
        \cdot n^{yearLimitShift} \\
        (optional \space constraint) \\
        &
        (17) \quad \displaystyle\sum_{h=1}^{H_{DR}} DSM_{h, t}^{do, shift}
        \leq E_{max, do} \cdot \overline{E}_{t}^{do}
        \cdot t_{shift} -
        \displaystyle\sum_{t'=1}^{t_{dayLimit}} \sum_{h=1}^{H_{DR}}
        DSM_{h, t - t'}^{do, shift}
        \quad \forall t \in [t-t_{dayLimit}..T] \\
        (optional \space constraint) \\
        &
        (18) \quad \displaystyle\sum_{h=1}^{H_{DR}} DSM_{h, t}^{up}
        \leq E_{max, up} \cdot \overline{E}_{t}^{up}
        \cdot t_{shift} -
        \displaystyle\sum_{t'=1}^{t_{dayLimit}} \sum_{h=1}^{H_{DR}}
        DSM_{h, t - t'}^{up}
        \quad \forall t \in [t-t_{dayLimit}..T] \\
        (optional \space constraint) \\
        &
        (19) \quad \displaystyle\sum_{h=1}^{H_{DR}} (DSM_{h, t}^{up}
        + DSM_{h, t}^{balanceDo}
        + DSM_{h, t}^{do, shift} + DSM_{h, t}^{balanceUp})
        + DSM_{t}^{do, shed}
        \leq \max \{E_{t}^{up} \cdot E_{max, up},
        E_{t}^{do} \cdot E_{max, do} \}
        \quad \forall t \in \mathbb{T} \\
        (optional \space constraint) \\
        &

    *Note*: For the sake of readability, the handling of indices is not
    displayed here. E.g. evaluating a variable for t-L may lead to a negative
    and therefore infeasible index.
    This is addressed by limiting the sums to non-negative indices within the
    model index bounds. Please refer to the constraints implementation
    themselves.

    **The following parts of the objective function are created:**

    .. math::
        \sum_{h=1}^{H_{DR}} (DSM_{h, t}^{up} + DSM_{h, t}^{balanceDo})
        \cdot cost_{t}^{dsm, up}
        + \sum_{h=1}^{H_{DR}} (DSM_{h, t}^{do, shift} + DSM_{h, t}^{balanceUp})
        \cdot cost_{t}^{dsm, do, shift}
        + DSM_{t}^{do, shed} \cdot cost_{t}^{dsm, do, shed}
        \quad \forall t \in \mathbb{T} \\

    **Table: Symbols and attribute names of variables and parameters**

        .. csv-table:: Variables (V) and Parameters (P)
            :header: "symbol", "attribute", "type", "explanation"
            :widths: 1, 1, 1, 1

            ":math:`DSM_{h, t}^{up}` ",":attr:`~SinkDSM.dsm_up[g,h,t]`",
            "V", "DSM up shift (additional load) in hour t with delay time h"
            ":math:`DSM_{h, t}^{do, shift}` ",
            ":attr:`~SinkDSM.dsm_do_shift[g,h, t]`",
            "V", "DSM down shift (less load) in hour t with delay time h"
            ":math:`DSM_{h, t}^{balanceUp}` ",
            ":attr:`~SinkDSM.balance_dsm_up[g,h,t]`",
            "V", "DSM down shift (less load) in hour t with delay time h
            to balance previous upshift"
            ":math:`DSM_{h, t}^{balanceDo}` ",
            ":attr:`~SinkDSM.balance_dsm_do[g,h,t]`",
            "V", "DSM up shift (additional load) in hour t with delay time h
            to balance previous downshift"
            ":math:`DSM_{t}^{do, shed}` ",
            ":attr:`~SinkDSM.dsm_do_shed[g, t]` ",
            "V","DSM shedded (capacity shedded, i.e. not compensated for)"
            ":math:`\dot{E}_{t}` ",":attr:`flow[g,t]`","V","Energy
            flowing in from (electrical) inflow bus"
            ":math:`h`","element of :attr:`~SinkDSM.delay_time`","P",
            "delay time for load shift (integer value from set of feasible
            delay times per DSM portfolio)
            (time until the energy balance has to be levelled out again;
            roundtrip time of one load shifting cycle, i.e. time window
            for upshift and compensating downshift)"
            ":math:`H_{DR}`",
            "`range(length(:attr:`~SinkDSM.delay_time`) + 1)`",
            "P", "Set of feasible delay times for load shift of a certain
            DSM portfolio
            (time until the energy balance has to be levelled out again;
            roundtrip time of one load shifting cycle, i.e. time window
            for upshift and compensating downshift)"
            ":math:`t_{shift}`",":attr:`~SinkDSM.shift_time`","P",
            "Maximum time for a shift in one direction, i. e. maximum time
            for an upshift or a downshift in a load shifting cycle"
            ":math:`t_{she}`",":attr:`~SinkDSM.shed_time`","P",
            "Maximum time for one load shedding process"
            ":math:`demand_{t}`",":attr:`~SinkDSM.demand[t]`","P",
            "(Electrical) demand series (normalized)"
            ":math:`demand_{max}`",":attr:`~SinkDSM.max_demand`","P",
            "Maximum demand value"
            ":math:`E_{t}^{do}`",":attr:`~SinkDSM.capacity_down[t]`","P",
            "Capacity  allowed for a load adjustment downwards (normalized)
            (DSM down shift + DSM shedded)"
            ":math:`E_{t}^{up}`",":attr:`~SinkDSM.capacity_up[t]`","P",
            "Capacity allowed for a shift upwards (normalized) (DSM up shift)"
            ":math:`E_{do, max}`",":attr:`~SinkDSM.max_capacity_down`","P",
            "Maximum capacity allowed for a load adjustment downwards
            (DSM down shift + DSM shedded)"
            ":math:`E_{up, max}`",":attr:`~SinkDSM.max_capacity_up`","P",
            "Capacity allowed for a shift upwards (normalized) (DSM up shift)"
            ":math:`\eta`",":attr:`~SinkDSM.efficiency`","P", "Efficiency
            loss for load shifting processes"
            ":math:`\mathbb{T}` "," ","P", "Set of time steps"
            ":math:`T` "," ","P", "Overall amount of time steps (cardinality)"
            ":math:`eligibility_{shift}` ",
            ":attr:`~SinkDSM.shift_eligibility`","P",
            "Boolean parameter indicating if unit can be used for
            load shifting"
            ":math:`eligibility_{shed}` ",
            ":attr:`~SinkDSM.shed_eligibility`","P",
            "Boolean parameter indicating if unit can be used for
            load shedding"
            ":math:`cost_{t}^{dsm, up}` ", ":attr:`~SinkDSM.cost_dsm_up[t]`",
            "P", "Variable costs for an upwards shift"
            ":math:`cost_{t}^{dsm, do, shift}` ",
            ":attr:`~SinkDSM.cost_dsm_down_shift[t]`","P",
            "Variable costs for a downwards shift (load shifting)"
            ":math:`cost_{t}^{dsm, do, shed}` ",
            ":attr:`~SinkDSM.cost_dsm_down_shed[t]`","P",
            "Variable costs for shedding load"
            ":math:`\Delta t`",":attr:`~models.Model.timeincrement`","P",
            "The time increment of the model"
            ":math:`n_{yearLimitshift}`",":attr:`~SinkDSM.n_yearLimitShift`",
            "P", "Maximum allowed number of load shifts (at full capacity)
            in the optimization timeframe"
            ":math:`n_{yearLimitshed}`",":attr:`~SinkDSM.n_yearLimitShed`",
            "P", "Maximum allowed number of load sheds (at full capacity)
            in the optimization timeframe"
            ":math:`t_{dayLimit}`",":attr:`~SinkDSM.t_dayLimit`",
            "P", "Maximum duration of load shifts at full capacity per day
            resp. in the last hours before the current"
    """
    CONSTRAINT_GROUP = True

    def __init__(self, *args, **kwargs):
        super().__init__(*args, **kwargs)

    def _create(self, group=None):
        if group is None:
            return None

        m = self.parent_block()

        # for all DSM components get inflow from a bus
        for n in group:
            n.inflow = list(n.inputs)[0]

        #  ************* SETS *********************************

        # Set of DR Components
        self.DR = Set(initialize=[n for n in group])

        # Depict different delay_times per unit via a mapping
        map_DR_H = {
            k: v
            for k, v in zip([n for n in group], [n.delay_time for n in group])
        }

        unique_H = list(set(itertools.chain.from_iterable(map_DR_H.values())))
        self.H = Set(initialize=unique_H)

        self.DR_H = Set(
            within=self.DR * self.H,
            initialize=[(dr, h) for dr in map_DR_H for h in map_DR_H[dr]],
        )

        #  ************* VARIABLES *****************************

        # Variable load shift down (capacity)
        self.dsm_do_shift = Var(
            self.DR_H, m.TIMESTEPS, initialize=0, within=NonNegativeReals
        )

        # Variable for load shedding (capacity)
        self.dsm_do_shed = Var(
            self.DR, m.TIMESTEPS, initialize=0, within=NonNegativeReals
        )

        # Variable load shift up (capacity)
        self.dsm_up = Var(
            self.DR_H, m.TIMESTEPS, initialize=0, within=NonNegativeReals
        )

        # Variable balance load shift down through upwards shift (capacity)
        self.balance_dsm_do = Var(
            self.DR_H, m.TIMESTEPS, initialize=0, within=NonNegativeReals
        )

        # Variable balance load shift up through downwards shift (capacity)
        self.balance_dsm_up = Var(
            self.DR_H, m.TIMESTEPS, initialize=0, within=NonNegativeReals
        )

        # Variable fictious DR storage level for downwards load shifts (energy)
        self.dsm_do_level = Var(
            self.DR, m.TIMESTEPS, initialize=0, within=NonNegativeReals
        )

        # Variable fictious DR storage level for upwards load shifts (energy)
        self.dsm_up_level = Var(
            self.DR, m.TIMESTEPS, initialize=0, within=NonNegativeReals
        )

        #  ************* CONSTRAINTS *****************************

        def _shift_shed_vars_rule(block):
            """Force shifting resp. shedding variables to zero dependent
            on how boolean parameters for shift resp. shed eligibility
            are set.
            """
            for t in m.TIMESTEPS:
                for g in group:
                    for h in g.delay_time:

                        if not g.shift_eligibility:
                            lhs = self.dsm_up[g, h, t]
                            rhs = 0

                            block.shift_shed_vars.add((g, h, t), (lhs == rhs))

                        if not g.shed_eligibility:
                            lhs = self.dsm_do_shed[g, t]
                            rhs = 0

                            block.shift_shed_vars.add((g, h, t), (lhs == rhs))

        self.shift_shed_vars = Constraint(
            group, self.H, m.TIMESTEPS, noruleinit=True
        )
        self.shift_shed_vars_build = BuildAction(rule=_shift_shed_vars_rule)

        # Relation between inflow and effective Sink consumption
        def _input_output_relation_rule(block):
            """Relation between input data and pyomo variables.
            The actual demand after DR.
            BusBlock outflow == Demand +- DR (i.e. effective Sink consumption)
            """
            for p, t in m.TIMEINDEX:
                for g in group:
                    # outflow from bus
                    lhs = m.flow[g.inflow, g, p, t]

                    # Demand +- DR
                    rhs = (
                        g.demand[t] * g.max_demand
                        + sum(
                            self.dsm_up[g, h, t]
                            + self.balance_dsm_do[g, h, t]
                            - self.dsm_do_shift[g, h, t]
                            - self.balance_dsm_up[g, h, t]
                            for h in g.delay_time
                        )
                        - self.dsm_do_shed[g, t]
                    )

                    # add constraint
                    block.input_output_relation.add((g, p, t), (lhs == rhs))

        self.input_output_relation = Constraint(
            group, m.TIMEINDEX, noruleinit=True
        )
        self.input_output_relation_build = BuildAction(
            rule=_input_output_relation_rule
        )

        # Equation 4.8
        def capacity_balance_red_rule(block):
            """Load reduction must be balanced by load increase
            within delay_time
            """
            for t in m.TIMESTEPS:
                for g in group:
                    for h in g.delay_time:

                        if g.shift_eligibility:

                            # main use case
                            if t >= h:
                                # balance load reduction
                                lhs = self.balance_dsm_do[g, h, t]

                                # load reduction (efficiency considered)
                                rhs = (
                                    self.dsm_do_shift[g, h, t - h]
                                    / g.efficiency
                                )

                                # add constraint
                                block.capacity_balance_red.add(
                                    (g, h, t), (lhs == rhs)
                                )

                            # no balancing for the first timestep
                            elif t == m.TIMESTEPS[1]:
                                lhs = self.balance_dsm_do[g, h, t]
                                rhs = 0

                                block.capacity_balance_red.add(
                                    (g, h, t), (lhs == rhs)
                                )

                            else:
                                pass  # return(Constraint.Skip)

                        # if only shedding is possible, balancing variable is 0
                        else:
                            lhs = self.balance_dsm_do[g, h, t]
                            rhs = 0

                            block.capacity_balance_red.add(
                                (g, h, t), (lhs == rhs)
                            )

        self.capacity_balance_red = Constraint(
            group, self.H, m.TIMESTEPS, noruleinit=True
        )
        self.capacity_balance_red_build = BuildAction(
            rule=capacity_balance_red_rule
        )

        # Equation 4.9
        def capacity_balance_inc_rule(block):
            """Load increased must be balanced by load reduction
            within delay_time
            """
            for t in m.TIMESTEPS:
                for g in group:
                    for h in g.delay_time:

                        if g.shift_eligibility:

                            # main use case
                            if t >= h:
                                # balance load increase
                                lhs = self.balance_dsm_up[g, h, t]

                                # load increase (efficiency considered)
                                rhs = self.dsm_up[g, h, t - h] * g.efficiency

                                # add constraint
                                block.capacity_balance_inc.add(
                                    (g, h, t), (lhs == rhs)
                                )

                            # no balancing for the first timestep
                            elif t == m.TIMESTEPS[1]:
                                lhs = self.balance_dsm_up[g, h, t]
                                rhs = 0

                                block.capacity_balance_inc.add(
                                    (g, h, t), (lhs == rhs)
                                )

                            else:
                                pass  # return(Constraint.Skip)

                        # if only shedding is possible, balancing variable is 0
                        else:
                            lhs = self.balance_dsm_up[g, h, t]
                            rhs = 0

                            block.capacity_balance_inc.add(
                                (g, h, t), (lhs == rhs)
                            )

        self.capacity_balance_inc = Constraint(
            group, self.H, m.TIMESTEPS, noruleinit=True
        )
        self.capacity_balance_inc_build = BuildAction(
            rule=capacity_balance_inc_rule
        )

        # Fix: prevent shifts which cannot be compensated
        def no_comp_red_rule(block):
            """Prevent downwards shifts that cannot be balanced anymore
            within the optimization timeframe
            """
            for t in m.TIMESTEPS:
                for g in group:

                    if g.fixes:
                        for h in g.delay_time:

                            if t > m.TIMESTEPS[-1] - h:
                                # no load reduction anymore (dsm_do_shift = 0)
                                lhs = self.dsm_do_shift[g, h, t]
                                rhs = 0
                                block.no_comp_red.add((g, h, t), (lhs == rhs))

                    else:
                        pass  # return(Constraint.Skip)

        self.no_comp_red = Constraint(
            group, self.H, m.TIMESTEPS, noruleinit=True
        )
        self.no_comp_red_build = BuildAction(rule=no_comp_red_rule)

        # Fix: prevent shifts which cannot be compensated
        def no_comp_inc_rule(block):
            """Prevent upwards shifts that cannot be balanced anymore
            within the optimization timeframe
            """
            for t in m.TIMESTEPS:
                for g in group:

                    if g.fixes:
                        for h in g.delay_time:

                            if t > m.TIMESTEPS[-1] - h:
                                # no load increase anymore (dsm_up = 0)
                                lhs = self.dsm_up[g, h, t]
                                rhs = 0
                                block.no_comp_inc.add((g, h, t), (lhs == rhs))

                    else:
                        pass  # return(Constraint.Skip)

        self.no_comp_inc = Constraint(
            group, self.H, m.TIMESTEPS, noruleinit=True
        )
        self.no_comp_inc_build = BuildAction(rule=no_comp_inc_rule)

        # Equation 4.11
        def availability_red_rule(block):
            """Load reduction must be smaller than or equal to the
            (time-dependent) capacity limit
            """
            for t in m.TIMESTEPS:
                for g in group:
                    # load reduction
                    lhs = (
                        sum(
                            self.dsm_do_shift[g, h, t]
                            + self.balance_dsm_up[g, h, t]
                            for h in g.delay_time
                        )
                        + self.dsm_do_shed[g, t]
                    )

                    # upper bound
                    rhs = g.capacity_down[t] * g.max_capacity_down

                    # add constraint
                    block.availability_red.add((g, t), (lhs <= rhs))

        self.availability_red = Constraint(group, m.TIMESTEPS, noruleinit=True)
        self.availability_red_build = BuildAction(rule=availability_red_rule)

        # Equation 4.12
        def availability_inc_rule(block):
            """Load increase must be smaller than or equal to the
            (time-dependent) capacity limit
            """
            for t in m.TIMESTEPS:
                for g in group:
                    # load increase
                    lhs = sum(
                        self.dsm_up[g, h, t] + self.balance_dsm_do[g, h, t]
                        for h in g.delay_time
                    )

                    # upper bound
                    rhs = g.capacity_up[t] * g.max_capacity_up

                    # add constraint
                    block.availability_inc.add((g, t), (lhs <= rhs))

        self.availability_inc = Constraint(group, m.TIMESTEPS, noruleinit=True)
        self.availability_inc_build = BuildAction(rule=availability_inc_rule)

        # Equation 4.13
        def dr_storage_red_rule(block):
            """Fictious demand response storage level for load reductions
            transition equation
            """
            for t in m.TIMESTEPS:
                for g in group:

                    # avoid timesteps prior to t = 0
                    if t > 0:
                        # reduction minus balancing of reductions
                        lhs = m.timeincrement[t] * sum(
                            (
                                self.dsm_do_shift[g, h, t]
                                - self.balance_dsm_do[g, h, t] * g.efficiency
                            )
                            for h in g.delay_time
                        )

                        # load reduction storage level transition
                        rhs = (
                            self.dsm_do_level[g, t]
                            - self.dsm_do_level[g, t - 1]
                        )

                        # add constraint
                        block.dr_storage_red.add((g, t), (lhs == rhs))

                    else:
                        lhs = self.dsm_do_level[g, t]
                        rhs = m.timeincrement[t] * sum(
                            self.dsm_do_shift[g, h, t] for h in g.delay_time
                        )
                        block.dr_storage_red.add((g, t), (lhs == rhs))

        self.dr_storage_red = Constraint(group, m.TIMESTEPS, noruleinit=True)
        self.dr_storage_red_build = BuildAction(rule=dr_storage_red_rule)

        # Equation 4.14
        def dr_storage_inc_rule(block):
            """Fictious demand response storage level for load increase
            transition equation
            """
            for t in m.TIMESTEPS:
                for g in group:

                    # avoid timesteps prior to t = 0
                    if t > 0:
                        # increases minus balancing of reductions
                        lhs = m.timeincrement[t] * sum(
                            (
                                self.dsm_up[g, h, t] * g.efficiency
                                - self.balance_dsm_up[g, h, t]
                            )
                            for h in g.delay_time
                        )

                        # load increase storage level transition
                        rhs = (
                            self.dsm_up_level[g, t]
                            - self.dsm_up_level[g, t - 1]
                        )

                        # add constraint
                        block.dr_storage_inc.add((g, t), (lhs == rhs))

                    else:
                        # pass  # return(Constraint.Skip)
                        lhs = self.dsm_up_level[g, t]
                        rhs = m.timeincrement[t] * sum(
                            self.dsm_up[g, h, t] for h in g.delay_time
                        )
                        block.dr_storage_inc.add((g, t), (lhs == rhs))

        self.dr_storage_inc = Constraint(group, m.TIMESTEPS, noruleinit=True)
        self.dr_storage_inc_build = BuildAction(rule=dr_storage_inc_rule)

        # Equation 4.15
        def dr_storage_limit_red_rule(block):
            """
            Fictious demand response storage level for load reduction limit
            """
            for t in m.TIMESTEPS:
                for g in group:

                    if g.shift_eligibility:
                        # fictious demand response load reduction storage level
                        lhs = self.dsm_do_level[g, t]

                        # maximum (time-dependent) available shifting capacity
                        rhs = (
                            g.capacity_down_mean
                            * g.max_capacity_down
                            * g.shift_time
                        )

                        # add constraint
                        block.dr_storage_limit_red.add((g, t), (lhs <= rhs))

                    else:
                        lhs = self.dsm_do_level[g, t]
                        # Force storage level and thus dsm_do_shift to 0
                        rhs = 0

                        # add constraint
                        block.dr_storage_limit_red.add((g, t), (lhs <= rhs))

        self.dr_storage_limit_red = Constraint(
            group, m.TIMESTEPS, noruleinit=True
        )
        self.dr_storage_level_red_build = BuildAction(
            rule=dr_storage_limit_red_rule
        )

        # Equation 4.16
        def dr_storage_limit_inc_rule(block):
            """
            Fictious demand response storage level for load increase limit
            """
            for t in m.TIMESTEPS:
                for g in group:
                    # fictious demand response load reduction storage level
                    lhs = self.dsm_up_level[g, t]

                    # maximum (time-dependent) available shifting capacity
                    rhs = g.capacity_up_mean * g.max_capacity_up * g.shift_time

                    # add constraint
                    block.dr_storage_limit_inc.add((g, t), (lhs <= rhs))

        self.dr_storage_limit_inc = Constraint(
            group, m.TIMESTEPS, noruleinit=True
        )
        self.dr_storage_level_inc_build = BuildAction(
            rule=dr_storage_limit_inc_rule
        )

        # Equation 4.17' -> load shedding
        def dr_yearly_limit_shed_rule(block):
            """Introduce overall annual (energy) limit for load shedding resp.
            overall limit for optimization timeframe considered
            A year limit in contrast to Gils (2015) is defined a mandatory
            parameter here in order to achieve an approach comparable
            to the others.
            """
            for g in group:

                if g.shed_eligibility:
                    for p in m.PERIODS:
                        # sum of all load reductions
                        lhs = sum(
                            self.dsm_do_shed[g, t]
                            for pp, t in m.TIMEINDEX
                            if pp == p
                        )

                        # year limit
                        rhs = (
                            g.capacity_down_mean
                            * g.max_capacity_down
                            * g.shed_time
                            * g.n_yearLimit_shed
                        )

                        # add constraint
                        block.dr_yearly_limit_shed.add((g, p), (lhs <= rhs))

                else:
                    pass  # return(Constraint.Skip)

        self.dr_yearly_limit_shed = Constraint(
            group, m.PERIODS, noruleinit=True
        )
        self.dr_yearly_limit_shed_build = BuildAction(
            rule=dr_yearly_limit_shed_rule
        )

        # ************* Optional Constraints *****************************

        # Equation 4.17
        def dr_yearly_limit_red_rule(block):
            """Introduce overall annual (energy) limit for load reductions
            resp. overall limit for optimization timeframe considered
            """
            for g in group:

                if g.ActivateYearLimit:
                    for p in m.PERIODS:
                        # sum of all load reductions
                        lhs = sum(
                            sum(
                                self.dsm_do_shift[g, h, t]
                                for h in g.delay_time
                            )
                            for pp, t in m.TIMEINDEX
                            if pp == p
                        )

                        # year limit
                        rhs = (
                            g.capacity_down_mean
                            * g.max_capacity_down
                            * g.shift_time
                            * g.n_yearLimit_shift
                        )

                        # add constraint
                        block.dr_yearly_limit_red.add((g, p), (lhs <= rhs))

                else:
                    pass  # return(Constraint.Skip)

        self.dr_yearly_limit_red = Constraint(
            group, m.PERIODS, noruleinit=True
        )
        self.dr_yearly_limit_red_build = BuildAction(
            rule=dr_yearly_limit_red_rule
        )

        # Equation 4.18
        def dr_yearly_limit_inc_rule(block):
            """Introduce overall annual (energy) limit for load increases
            resp. overall limit for optimization timeframe considered
            """
            for g in group:

                if g.ActivateYearLimit:
                    for p in m.PERIODS:
                        # sum of all load increases
                        lhs = sum(
                            sum(self.dsm_up[g, h, t] for h in g.delay_time)
                            for pp, t in m.TIMEINDEX
                            if pp == p
                        )

                        # year limit
                        rhs = (
                            g.capacity_up_mean
                            * g.max_capacity_up
                            * g.shift_time
                            * g.n_yearLimit_shift
                        )

                        # add constraint
                        block.dr_yearly_limit_inc.add((g, p), (lhs <= rhs))

                else:
                    pass  # return(Constraint.Skip)

        self.dr_yearly_limit_inc = Constraint(
            group, m.PERIODS, noruleinit=True
        )
        self.dr_yearly_limit_inc_build = BuildAction(
            rule=dr_yearly_limit_inc_rule
        )

        # Equation 4.19
        def dr_daily_limit_red_rule(block):
            """Introduce rolling (energy) limit for load reductions
            This effectively limits DR utilization dependent on
            activations within previous hours.
            """
            for t in m.TIMESTEPS:
                for g in group:

                    if g.ActivateDayLimit:
                        # main use case
                        if t >= g.t_dayLimit:

                            # load reduction
                            lhs = sum(
                                self.dsm_do_shift[g, h, t]
                                for h in g.delay_time
                            )

                            # daily limit
                            rhs = (
                                g.capacity_down_mean
                                * g.max_capacity_down
                                * g.shift_time
                                - sum(
                                    sum(
                                        self.dsm_do_shift[g, h, t - t_dash]
                                        for h in g.delay_time
                                    )
                                    for t_dash in range(
                                        1, int(g.t_dayLimit) + 1
                                    )
                                )
                            )

                            # add constraint
                            block.dr_daily_limit_red.add((g, t), (lhs <= rhs))

                        else:
                            pass  # return(Constraint.Skip)

                    else:
                        pass  # return(Constraint.Skip)

        self.dr_daily_limit_red = Constraint(
            group, m.TIMESTEPS, noruleinit=True
        )
        self.dr_daily_limit_red_build = BuildAction(
            rule=dr_daily_limit_red_rule
        )

        # Equation 4.20
        def dr_daily_limit_inc_rule(block):
            """Introduce rolling (energy) limit for load increases
            This effectively limits DR utilization dependent on
            activations within previous hours.
            """
            for t in m.TIMESTEPS:
                for g in group:

                    if g.ActivateDayLimit:
                        # main use case
                        if t >= g.t_dayLimit:

                            # load increase
                            lhs = sum(
                                self.dsm_up[g, h, t] for h in g.delay_time
                            )

                            # daily limit
                            rhs = (
                                g.capacity_up_mean
                                * g.max_capacity_up
                                * g.shift_time
                                - sum(
                                    sum(
                                        self.dsm_up[g, h, t - t_dash]
                                        for h in g.delay_time
                                    )
                                    for t_dash in range(
                                        1, int(g.t_dayLimit) + 1
                                    )
                                )
                            )

                            # add constraint
                            block.dr_daily_limit_inc.add((g, t), (lhs <= rhs))

                        else:
                            pass  # return(Constraint.Skip)

                    else:
                        pass  # return(Constraint.Skip)

        self.dr_daily_limit_inc = Constraint(
            group, m.TIMESTEPS, noruleinit=True
        )
        self.dr_daily_limit_inc_build = BuildAction(
            rule=dr_daily_limit_inc_rule
        )

        # Addition: avoid simultaneous activations
        def dr_logical_constraint_rule(block):
            """Similar to equation 10 from Zerrahn and Schill (2015):
            The sum of upwards and downwards shifts may not be greater
            than the (bigger) capacity limit.
            """
            for t in m.TIMESTEPS:
                for g in group:

                    if g.addition:
                        # sum of load increases and reductions
                        lhs = (
                            sum(
                                self.dsm_up[g, h, t]
                                + self.balance_dsm_do[g, h, t]
                                + self.dsm_do_shift[g, h, t]
                                + self.balance_dsm_up[g, h, t]
                                for h in g.delay_time
                            )
                            + self.dsm_do_shed[g, t]
                        )

                        # maximum capacity eligibly for load shifting
                        rhs = max(
                            g.capacity_down[t] * g.max_capacity_down,
                            g.capacity_up[t] * g.max_capacity_up,
                        )

                        # add constraint
                        block.dr_logical_constraint.add((g, t), (lhs <= rhs))

                    else:
                        pass  # return(Constraint.Skip)

        self.dr_logical_constraint = Constraint(
            group, m.TIMESTEPS, noruleinit=True
        )
        self.dr_logical_constraint_build = BuildAction(
            rule=dr_logical_constraint_rule
        )

    # Equation 4.23
    def _objective_expression(self):
        r"""Objective expression with variable costs for DSM activity;
        Equation 4.23 from Gils (2015)
        """
        m = self.parent_block()

        variable_costs = 0
        fixed_costs = 0

        if not m.es.multi_period:
            for t in m.TIMESTEPS:
                for g in self.DR:
                    variable_costs += (
                        sum(
                            self.dsm_up[g, h, t] + self.balance_dsm_do[g, h, t]
                            for h in g.delay_time
                        )
                        * g.cost_dsm_up[t]
                        * m.objective_weighting[t]
                    )
                    variable_costs += (
                        sum(
                            self.dsm_do_shift[g, h, t]
                            + self.balance_dsm_up[g, h, t]
                            for h in g.delay_time
                        )
                        * g.cost_dsm_down_shift[t]
                        + self.dsm_do_shed[g, t] * g.cost_dsm_down_shed[t]
                    ) * m.objective_weighting[t]

        else:
            for g in self.DR:
                for p, t in m.TIMEINDEX:
                    variable_costs += (
                        (
                            sum(
                                self.dsm_up[g, h, t]
                                + self.balance_dsm_do[g, h, t]
                                for h in g.delay_time
                            )
                            * g.cost_dsm_up[t]
                        )
                        * m.objective_weighting[t]
                        * ((1 + m.discount_rate) ** -m.es.periods_years[p])
                    )
                    variable_costs += (
                        (
                            sum(
                                self.dsm_do_shift[g, h, t]
                                + self.balance_dsm_up[g, h, t]
                                for h in g.delay_time
                            )
                            * g.cost_dsm_down_shift[t]
                            + self.dsm_do_shed[g, t] * g.cost_dsm_down_shed[t]
                        )
                        * m.objective_weighting[t]
                        * ((1 + m.discount_rate) ** -m.es.periods_years[p])
                    )

                if g.fixed_costs[0] is not None:
                    for p in m.PERIODS:
                        fixed_costs += (
                            g.max_demand
                            * max(g.demand)
                            * g.fixed_costs[p]
                            * ((1 + m.discount_rate) ** -m.es.periods_years[p])
                        )

        self.variable_costs = Expression(expr=variable_costs)
        self.fixed_costs = Expression(expr=fixed_costs)
        self.costs = Expression(expr=variable_costs + fixed_costs)

        return self.costs


class SinkDSMDLRInvestmentBlock(SinkDSMDLRBlock):
    r"""Constraints for SinkDSM with "DLR" approach and :attr:`investment`

    **The following constraints are created for approach = 'DLR' with an
    investment object defined:**

    .. _SinkDSMDLR equations:

    .. math::
        &
        (1) \quad invest_{min} \leq invest \leq invest_{max} \\
        &
        (2) \quad DSM_{h, t}^{up} = 0 \quad \forall h \in H_{DR}
        \forall t \in \mathbb{T}
        \quad if \space eligibility_{shift} = False \\
        &
        (3) \quad DSM_{t}^{do, shed} = 0 \quad \forall t \in \mathbb{T}
        \quad if \space eligibility_{shed} = False \\
        &
        (4) \quad \dot{E}_{t} = demand_{t} \cdot (invest + E_{exist})
        + \displaystyle\sum_{h=1}^{H_{DR}} (DSM_{h, t}^{up}
        + DSM_{h, t}^{balanceDo} - DSM_{h, t}^{do, shift}
        - DSM_{h, t}^{balanceUp}) - DSM_{t}^{do, shed}
        \quad \forall t \in \mathbb{T} \\
        &
        (5) \quad DSM_{h, t}^{balanceDo} =
        \frac{DSM_{h, t - h}^{do, shift}}{\eta}
        \quad \forall h \in H_{DR} \forall t \in [h..T] \\
        &
        (6) \quad DSM_{h, t}^{balanceUp} =
        DSM_{h, t-h}^{up} \cdot \eta
        \quad \forall h \in H_{DR} \forall t \in [h..T] \\
        &
        (7) \quad DSM_{h, t}^{do, shift} = 0
        \quad \forall h \in H_{DR}
        \forall t \in [T - h..T] \\
        &
        (8) \quad DSM_{h, t}^{up} = 0
        \quad \forall h \in H_{DR}
        \forall t \in [T - h..T] \\
        &
        (9) \quad \displaystyle\sum_{h=1}^{H_{DR}} (DSM_{h, t}^{do, shift}
        + DSM_{h, t}^{balanceUp}) + DSM_{t}^{do, shed}
        \leq E_{t}^{do} \cdot (invest + E_{exist})
        \cdot s_{flex, do}
        \quad \forall t \in \mathbb{T} \\
        &
        (10) \quad \displaystyle\sum_{h=1}^{H_{DR}} (DSM_{h, t}^{up}
        + DSM_{h, t}^{balanceDo})
        \leq E_{t}^{up} \cdot (invest + E_{exist})
        \cdot s_{flex, up}
        \quad \forall t \in \mathbb{T} \\
        &
        (11) \quad \Delta t \cdot \displaystyle\sum_{h=1}^{H_{DR}}
        (DSM_{h, t}^{do, shift} - DSM_{h, t}^{balanceDo} \cdot \eta)
        = W_{t}^{levelDo} - W_{t-1}^{levelDo}
        \quad \forall t \in [1..T] \\
        &
        (12) \quad \Delta t \cdot \displaystyle\sum_{h=1}^{H_{DR}}
        (DSM_{h, t}^{up} \cdot \eta - DSM_{h, t}^{balanceUp})
        = W_{t}^{levelUp} - W_{t-1}^{levelUp}
        \quad \forall t \in [1..T] \\
        &
        (13) \quad W_{t}^{levelDo} \leq \overline{E}_{t}^{do}
        \cdot (invest + E_{exist})
        \cdot s_{flex, do} \cdot t_{shift}
        \quad \forall t \in \mathbb{T} \\
        &
        (14) \quad W_{t}^{levelUp} \leq \overline{E}_{t}^{up}
        \cdot (invest + E_{exist})
        \cdot s_{flex, up} \cdot t_{shift}
        \quad \forall t \in \mathbb{T} \\
        &
        (15) \quad \displaystyle\sum_{t=0}^{T} DSM_{t}^{do, shed}
        \leq (invest + E_{exist})
        \cdot s_{flex, do} \cdot \overline{E}_{t}^{do}
        \cdot t_{shed}
        \cdot n^{yearLimitShed} \\
        &
        (16) \quad \displaystyle\sum_{t=0}^{T} \sum_{h=1}^{H_{DR}}
        DSM_{h, t}^{do, shift}
        \leq (invest + E_{exist})
        \cdot s_{flex, do} \cdot \overline{E}_{t}^{do}
        \cdot t_{shift}
        \cdot n^{yearLimitShift} \\
        (optional \space constraint) \\
        &
        (17) \quad \displaystyle\sum_{t=0}^{T} \sum_{h=1}^{H_{DR}}
        DSM_{h, t}^{up}
        \leq (invest + E_{exist})
        \cdot s_{flex, up} \cdot \overline{E}_{t}^{up}
        \cdot t_{shift}
        \cdot n^{yearLimitShift} \\
        (optional \space constraint) \\
        &
        (18) \quad \displaystyle\sum_{h=1}^{H_{DR}} DSM_{h, t}^{do, shift}
        \leq (invest + E_{exist})
        \cdot s_{flex, do} \cdot \overline{E}_{t}^{do}
        \cdot t_{shift} -
        \displaystyle\sum_{t'=1}^{t_{dayLimit}} \sum_{h=1}^{H_{DR}}
        DSM_{h, t - t'}^{do, shift}
        \quad \forall t \in [t-t_{dayLimit}..T] \\
        (optional \space constraint) \\
        &
        (19) \quad \displaystyle\sum_{h=1}^{H_{DR}} DSM_{h, t}^{up}
        \leq (invest + E_{exist})
        \cdot s_{flex, up} \cdot \overline{E}_{t}^{up}
        \cdot t_{shift} -
        \displaystyle\sum_{t'=1}^{t_{dayLimit}} \sum_{h=1}^{H_{DR}}
        DSM_{h, t - t'}^{up}
        \quad \forall t \in [t-t_{dayLimit}..T] \\
        (optional \space constraint) \\
        &
        (20) \quad \displaystyle\sum_{h=1}^{H_{DR}} (DSM_{h, t}^{up}
        + DSM_{h, t}^{balanceDo}
        + DSM_{h, t}^{do, shift} + DSM_{h, t}^{balanceUp})
        + DSM_{t}^{shed}
        \leq \max \{E_{t}^{up} \cdot s_{flex, up},
        E_{t}^{do} \cdot s_{flex, do} \} \cdot (invest + E_{exist})
        \quad \forall t \in \mathbb{T} \\
        (optional \space constraint) \\
        &

    *Note*: For the sake of readability, the handling of indices is not
    displayed here. E.g. evaluating a variable for t-L may lead to a negative
    and therefore infeasible index.
    This is addressed by limiting the sums to non-negative indices within the
    model index bounds. Please refer to the constraints implementation
    themselves.

    **The following parts of the objective function are created:**

    * Investment annuity:

    .. math::
        invest \cdot costs_{invest} \\

    * Variable costs:

    .. math::
        \sum_{h=1}^{H_{DR}} (DSM_{h, t}^{up} + DSM_{h, t}^{balanceDo})
        \cdot cost_{t}^{dsm, up}
        + \sum_{h=1}^{H_{DR}} (DSM_{h, t}^{do, shift} + DSM_{h, t}^{balanceUp})
        \cdot cost_{t}^{dsm, do, shift}
        + DSM_{t}^{do, shed} \cdot cost_{t}^{dsm, do, shed}
        \quad \forall t \in \mathbb{T} \\

    **Table: Symbols and attribute names of variables and parameters**

    Please refer to
    :class:`oemof.solph.components.experimental._sink_dsm.SinkDSMDLRBlock`.

    The following variables and parameters are exclusively used for
    investment modeling:

        .. csv-table:: Variables (V) and Parameters (P)
            :header: "symbol", "attribute", "type", "explanation"
            :widths: 1, 1, 1, 1

            ":math:`invest` ",":attr:`~SinkDSM.invest` ","V", "DSM capacity
            invested in. Equals to the additionally installed capacity.
            The capacity share eligible for a shift is determined
            by flex share(s)."
            ":math:`invest_{min}` ", ":attr:`~SinkDSM.investment.minimum` ",
            "P", "minimum investment"
            ":math:`invest_{max}` ", ":attr:`~SinkDSM.investment.maximum` ",
            "P", "maximum investment"
            ":math:`E_{exist}` ",":attr:`~SinkDSM.investment.existing` ",
            "P", "existing DSM capacity"
            ":math:`s_{flex, up}` ",":attr:`~SinkDSM.flex_share_up` ",
            "P","Share of invested capacity that may be shift upwards
            at maximum"
            ":math:`s_{flex, do}` ",":attr:`~SinkDSM.flex_share_do` ",
            "P", "Share of invested capacity that may be shift downwards
            at maximum"
            ":math:`costs_{invest}` ",":attr:`~SinkDSM.investment.ep_costs` ",
            "P", "specific investment annuity"
    """
    CONSTRAINT_GROUP = True

    def __init__(self, *args, **kwargs):
        super().__init__(*args, **kwargs)

    def _create(self, group=None):

        if group is None:
            return None

        m = self.parent_block()

        # for all DSM components get inflow from a bus
        for n in group:
            n.inflow = list(n.inputs)[0]

        #  ************* SETS *********************************

        self.INVESTDR = Set(initialize=[n for n in group])

        # Depict different delay_times per unit via a mapping
        map_INVESTDR_H = {
            k: v
            for k, v in zip([n for n in group], [n.delay_time for n in group])
        }

        unique_H = list(
            set(itertools.chain.from_iterable(map_INVESTDR_H.values()))
        )
        self.H = Set(initialize=unique_H)

        self.INVESTDR_H = Set(
            within=self.INVESTDR * self.H,
            initialize=[
                (dr, h) for dr in map_INVESTDR_H for h in map_INVESTDR_H[dr]
            ],
        )

        self.OVERALL_MAXIMUM_INVESTDSM = Set(
            initialize=[
                g for g in group if g.investment.overall_maximum is not None
            ]
        )

        self.OVERALL_MINIMUM_INVESTDSM = Set(
            initialize=[
                g for g in group if g.investment.overall_minimum is not None
            ]
        )

        self.EXISTING_INVESTDSM = Set(
            initialize=[g for g in group if g.investment.existing is not None]
        )

        #  ************* VARIABLES *****************************

        # Define bounds for investments in demand response
        def _dr_investvar_bound_rule(block, g, p):
            """Rule definition to bound the
            invested demand response capacity `invest`.
            """
            return g.investment.minimum[p], g.investment.maximum[p]

        # Investment in DR capacity
        self.invest = Var(
            self.INVESTDR,
            m.PERIODS,
            within=NonNegativeReals,
            bounds=_dr_investvar_bound_rule,
        )

        # Total capacity
        self.total = Var(self.INVESTDR, m.PERIODS, within=NonNegativeReals)

        if m.es.multi_period:
            # Old capacity to be decommissioned (due to lifetime)
            self.old = Var(self.INVESTDR, m.PERIODS, within=NonNegativeReals)

            # Old endogenous capacity to be decommissioned (due to lifetime)
            self.old_end = Var(
                self.INVESTDR, m.PERIODS, within=NonNegativeReals
            )

            # Old exogenous capacity to be decommissioned (due to lifetime)
            self.old_exo = Var(
                self.INVESTDR, m.PERIODS, within=NonNegativeReals
            )

        # Variable load shift down (capacity)
        self.dsm_do_shift = Var(
            self.INVESTDR_H, m.TIMESTEPS, initialize=0, within=NonNegativeReals
        )

        # Variable for load shedding (capacity)
        self.dsm_do_shed = Var(
            self.INVESTDR, m.TIMESTEPS, initialize=0, within=NonNegativeReals
        )

        # Variable load shift up (capacity)
        self.dsm_up = Var(
            self.INVESTDR_H, m.TIMESTEPS, initialize=0, within=NonNegativeReals
        )

        # Variable balance load shift down through upwards shift (capacity)
        self.balance_dsm_do = Var(
            self.INVESTDR_H, m.TIMESTEPS, initialize=0, within=NonNegativeReals
        )

        # Variable balance load shift up through downwards shift (capacity)
        self.balance_dsm_up = Var(
            self.INVESTDR_H, m.TIMESTEPS, initialize=0, within=NonNegativeReals
        )

        # Variable fictious DR storage level for downwards load shifts (energy)
        self.dsm_do_level = Var(
            self.INVESTDR, m.TIMESTEPS, initialize=0, within=NonNegativeReals
        )

        # Variable fictious DR storage level for upwards load shifts (energy)
        self.dsm_up_level = Var(
            self.INVESTDR, m.TIMESTEPS, initialize=0, within=NonNegativeReals
        )

        #  ************* CONSTRAINTS *****************************

        # Handle unit lifetimes
        def _total_capacity_rule(block):
            """Rule definition for determining total installed
            capacity (taking decommissioning into account)
            """
            for g in group:
                for p in m.PERIODS:
                    if p == 0:
                        expr = (
                            self.total[g, p]
                            == self.invest[g, p] + g.investment.existing
                        )
                        self.total_dsm_rule.add((g, p), expr)
                    else:
                        expr = (
                            self.total[g, p]
                            == self.invest[g, p]
                            + self.total[g, p - 1]
                            - self.old[g, p]
                        )
                        self.total_dsm_rule.add((g, p), expr)

        self.total_dsm_rule = Constraint(group, m.PERIODS, noruleinit=True)
        self.total_dsm_rule_build = BuildAction(rule=_total_capacity_rule)

        if m.es.multi_period:

            def _old_dsm_capacity_rule_end(block):
                """Rule definition for determining old endogenously installed
                capacity to be decommissioned due to reaching its lifetime
                """
                for g in group:
                    lifetime = g.investment.lifetime
                    for p in m.PERIODS:
                        # No shutdown in first period
                        if p == 0:
                            expr = self.old_end[g, p] == 0
                            self.old_dsm_rule_end.add((g, p), expr)
                        elif lifetime <= m.es.periods_years[p]:
                            # Obtain commissioning period
                            comm_p = 0
                            for k, v in m.es.periods_years.items():
                                if m.es.periods_years[p] - lifetime - v < 0:
                                    # change of sign is detected
                                    comm_p = k - 1
                                    break
                            expr = self.old_end[g, p] == self.invest[g, comm_p]
                            self.old_dsm_rule_end.add((g, p), expr)
                        else:
                            expr = self.old_end[g, p] == 0
                            self.old_dsm_rule_end.add((g, p), expr)

            self.old_dsm_rule_end = Constraint(
                group, m.PERIODS, noruleinit=True
            )
            self.old_dsm_rule_end_build = BuildAction(
                rule=_old_dsm_capacity_rule_end
            )

            def _old_dsm_capacity_rule_exo(block):
                """Rule definition for determining old exogenously given
                capacity to be decommissioned due to reaching its lifetime
                """
                for g in group:
                    age = g.investment.age
                    lifetime = g.investment.lifetime
                    is_decommissioned = False
                    for p in m.PERIODS:
                        # No shutdown in first period
                        if p == 0:
                            expr = self.old_exo[g, p] == 0
                            self.old_dsm_rule_exo.add((g, p), expr)
                        elif lifetime - age <= m.es.periods_years[p]:
                            # Track decommissioning status
                            if not is_decommissioned:
                                expr = (
                                    self.old_exo[g, p] == g.investment.existing
                                )
                                is_decommissioned = True
                            else:
                                expr = self.old_exo[g, p] == 0
                            self.old_dsm_rule_exo.add((g, p), expr)
                        else:
                            expr = self.old_exo[g, p] == 0
                            self.old_dsm_rule_exo.add((g, p), expr)

            self.old_dsm_rule_exo = Constraint(
                group, m.PERIODS, noruleinit=True
            )
            self.old_dsm_rule_exo_build = BuildAction(
                rule=_old_dsm_capacity_rule_exo
            )

            def _old_dsm_capacity_rule(block):
                """Rule definition for determining (overall) old capacity
                to be decommissioned due to reaching its lifetime
                """
                for g in group:
                    for p in m.PERIODS:
                        expr = (
                            self.old[g, p]
                            == self.old_end[g, p] + self.old_exo[g, p]
                        )
                        self.old_dsm_rule.add((g, p), expr)

            self.old_dsm_rule = Constraint(group, m.PERIODS, noruleinit=True)
            self.old_dsm_rule_build = BuildAction(rule=_old_dsm_capacity_rule)

        def _shift_shed_vars_rule(block):
            """Force shifting resp. shedding variables to zero dependent
            on how boolean parameters for shift resp. shed eligibility
            are set.
            """
            for t in m.TIMESTEPS:
                for g in group:
                    for h in g.delay_time:

                        if not g.shift_eligibility:
                            lhs = self.dsm_up[g, h, t]
                            rhs = 0

                            block.shift_shed_vars.add((g, h, t), (lhs == rhs))

                        if not g.shed_eligibility:
                            lhs = self.dsm_do_shed[g, t]
                            rhs = 0

                            block.shift_shed_vars.add((g, h, t), (lhs == rhs))

        self.shift_shed_vars = Constraint(
            group, self.H, m.TIMESTEPS, noruleinit=True
        )
        self.shift_shed_vars_build = BuildAction(rule=_shift_shed_vars_rule)

        # Relation between inflow and effective Sink consumption
        def _input_output_relation_rule(block):
            """Relation between input data and pyomo variables.
            The actual demand after DR.
            BusBlock outflow == Demand +- DR (i.e. effective Sink consumption)
            """
            for p, t in m.TIMEINDEX:

                for g in group:
                    # outflow from bus
                    lhs = m.flow[g.inflow, g, p, t]

                    # Demand +- DR
                    rhs = (
                        g.demand[t] * self.total[g, p]
                        + sum(
                            self.dsm_up[g, h, t]
                            + self.balance_dsm_do[g, h, t]
                            - self.dsm_do_shift[g, h, t]
                            - self.balance_dsm_up[g, h, t]
                            for h in g.delay_time
                        )
                        - self.dsm_do_shed[g, t]
                    )

                    # add constraint
                    block.input_output_relation.add((g, p, t), (lhs == rhs))

        self.input_output_relation = Constraint(
            group, m.TIMEINDEX, noruleinit=True
        )
        self.input_output_relation_build = BuildAction(
            rule=_input_output_relation_rule
        )

        # Equation 4.8
        def capacity_balance_red_rule(block):
            """Load reduction must be balanced by load increase
            within delay_time
            """
            for t in m.TIMESTEPS:
                for g in group:
                    for h in g.delay_time:

                        if g.shift_eligibility:

                            # main use case
                            if t >= h:
                                # balance load reduction
                                lhs = self.balance_dsm_do[g, h, t]

                                # load reduction (efficiency considered)
                                rhs = (
                                    self.dsm_do_shift[g, h, t - h]
                                    / g.efficiency
                                )

                                # add constraint
                                block.capacity_balance_red.add(
                                    (g, h, t), (lhs == rhs)
                                )

                            # no balancing for the first timestep
                            elif t == m.TIMESTEPS[1]:
                                lhs = self.balance_dsm_do[g, h, t]
                                rhs = 0

                                block.capacity_balance_red.add(
                                    (g, h, t), (lhs == rhs)
                                )

                            else:
                                pass  # return(Constraint.Skip)

                        # if only shedding is possible, balancing variable is 0
                        else:
                            lhs = self.balance_dsm_do[g, h, t]
                            rhs = 0

                            block.capacity_balance_red.add(
                                (g, h, t), (lhs == rhs)
                            )

        self.capacity_balance_red = Constraint(
            group, self.H, m.TIMESTEPS, noruleinit=True
        )
        self.capacity_balance_red_build = BuildAction(
            rule=capacity_balance_red_rule
        )

        # Equation 4.9
        def capacity_balance_inc_rule(block):
            """Load increased must be balanced by load reduction
            within delay_time
            """
            for t in m.TIMESTEPS:
                for g in group:
                    for h in g.delay_time:

                        if g.shift_eligibility:

                            # main use case
                            if t >= h:
                                # balance load increase
                                lhs = self.balance_dsm_up[g, h, t]

                                # load increase (efficiency considered)
                                rhs = self.dsm_up[g, h, t - h] * g.efficiency

                                # add constraint
                                block.capacity_balance_inc.add(
                                    (g, h, t), (lhs == rhs)
                                )

                            # no balancing for the first timestep
                            elif t == m.TIMESTEPS[1]:
                                lhs = self.balance_dsm_up[g, h, t]
                                rhs = 0

                                block.capacity_balance_inc.add(
                                    (g, h, t), (lhs == rhs)
                                )

                            else:
                                pass  # return(Constraint.Skip)

                        # if only shedding is possible, balancing variable is 0
                        else:
                            lhs = self.balance_dsm_up[g, h, t]
                            rhs = 0

                            block.capacity_balance_inc.add(
                                (g, h, t), (lhs == rhs)
                            )

        self.capacity_balance_inc = Constraint(
            group, self.H, m.TIMESTEPS, noruleinit=True
        )
        self.capacity_balance_inc_build = BuildAction(
            rule=capacity_balance_inc_rule
        )

        # Own addition: prevent shifts which cannot be compensated
        def no_comp_red_rule(block):
            """Prevent downwards shifts that cannot be balanced anymore
            within the optimization timeframe
            """
            for t in m.TIMESTEPS:
                for g in group:

                    if g.fixes:
                        for h in g.delay_time:

                            if t > m.TIMESTEPS[-1] - h:
                                # no load reduction anymore (dsm_do_shift = 0)
                                lhs = self.dsm_do_shift[g, h, t]
                                rhs = 0
                                block.no_comp_red.add((g, h, t), (lhs == rhs))

                    else:
                        pass  # return(Constraint.Skip)

        self.no_comp_red = Constraint(
            group, self.H, m.TIMESTEPS, noruleinit=True
        )
        self.no_comp_red_build = BuildAction(rule=no_comp_red_rule)

        # Own addition: prevent shifts which cannot be compensated
        def no_comp_inc_rule(block):
            """Prevent upwards shifts that cannot be balanced anymore
            within the optimization timeframe
            """
            for t in m.TIMESTEPS:
                for g in group:

                    if g.fixes:
                        for h in g.delay_time:

                            if t > m.TIMESTEPS[-1] - h:
                                # no load increase anymore (dsm_up = 0)
                                lhs = self.dsm_up[g, h, t]
                                rhs = 0
                                block.no_comp_inc.add((g, h, t), (lhs == rhs))

                    else:
                        pass  # return(Constraint.Skip)

        self.no_comp_inc = Constraint(
            group, self.H, m.TIMESTEPS, noruleinit=True
        )
        self.no_comp_inc_build = BuildAction(rule=no_comp_inc_rule)

        # Equation 4.11
        def availability_red_rule(block):
            """Load reduction must be smaller than or equal to the
            (time-dependent) capacity limit
            """
            for p, t in m.TIMEINDEX:
                for g in group:
                    # load reduction
                    lhs = (
                        sum(
                            self.dsm_do_shift[g, h, t]
                            + self.balance_dsm_up[g, h, t]
                            for h in g.delay_time
                        )
                        + self.dsm_do_shed[g, t]
                    )

                    # upper bound
                    rhs = (
                        g.capacity_down[t]
                        * self.total[g, p]
                        * g.flex_share_down
                    )

                    # add constraint
                    block.availability_red.add((g, p, t), (lhs <= rhs))

        self.availability_red = Constraint(group, m.TIMEINDEX, noruleinit=True)
        self.availability_red_build = BuildAction(rule=availability_red_rule)

        # Equation 4.12
        def availability_inc_rule(block):
            """Load increase must be smaller than or equal to the
            (time-dependent) capacity limit
            """
            for p, t in m.TIMEINDEX:
                for g in group:
                    # load increase
                    lhs = sum(
                        self.dsm_up[g, h, t] + self.balance_dsm_do[g, h, t]
                        for h in g.delay_time
                    )

                    # upper bound
                    rhs = g.capacity_up[t] * self.total[g, p] * g.flex_share_up

                    # add constraint
                    block.availability_inc.add((g, p, t), (lhs <= rhs))

        self.availability_inc = Constraint(group, m.TIMEINDEX, noruleinit=True)
        self.availability_inc_build = BuildAction(rule=availability_inc_rule)

        # Equation 4.13
        def dr_storage_red_rule(block):
            """Fictious demand response storage level for load reductions
            transition equation
            """
            for t in m.TIMESTEPS:
                for g in group:

                    # avoid timesteps prior to t = 0
                    if t > 0:
                        # reduction minus balancing of reductions
                        lhs = m.timeincrement[t] * sum(
                            (
                                self.dsm_do_shift[g, h, t]
                                - self.balance_dsm_do[g, h, t] * g.efficiency
                            )
                            for h in g.delay_time
                        )

                        # load reduction storage level transition
                        rhs = (
                            self.dsm_do_level[g, t]
                            - self.dsm_do_level[g, t - 1]
                        )

                        # add constraint
                        block.dr_storage_red.add((g, t), (lhs == rhs))

                    else:
                        # pass  # return(Constraint.Skip)
                        lhs = self.dsm_do_level[g, t]
                        rhs = m.timeincrement[t] * sum(
                            self.dsm_do_shift[g, h, t] for h in g.delay_time
                        )
                        block.dr_storage_red.add((g, t), (lhs == rhs))

        self.dr_storage_red = Constraint(group, m.TIMESTEPS, noruleinit=True)
        self.dr_storage_red_build = BuildAction(rule=dr_storage_red_rule)

        # Equation 4.14
        def dr_storage_inc_rule(block):
            """Fictious demand response storage level for load increase
            transition equation
            """
            for t in m.TIMESTEPS:
                for g in group:

                    # avoid timesteps prior to t = 0
                    if t > 0:
                        # increases minus balancing of reductions
                        lhs = m.timeincrement[t] * sum(
                            (
                                self.dsm_up[g, h, t] * g.efficiency
                                - self.balance_dsm_up[g, h, t]
                            )
                            for h in g.delay_time
                        )

                        # load increase storage level transition
                        rhs = (
                            self.dsm_up_level[g, t]
                            - self.dsm_up_level[g, t - 1]
                        )

                        # add constraint
                        block.dr_storage_inc.add((g, t), (lhs == rhs))

                    else:
                        # pass  # return(Constraint.Skip)
                        lhs = self.dsm_up_level[g, t]
                        rhs = m.timeincrement[t] * sum(
                            self.dsm_up[g, h, t] for h in g.delay_time
                        )
                        block.dr_storage_inc.add((g, t), (lhs == rhs))

        self.dr_storage_inc = Constraint(group, m.TIMESTEPS, noruleinit=True)
        self.dr_storage_inc_build = BuildAction(rule=dr_storage_inc_rule)

        # Equation 4.15
        def dr_storage_limit_red_rule(block):
            """
            Fictious demand response storage level for load reduction limit
            """
            for p, t in m.TIMEINDEX:
                for g in group:

                    if g.shift_eligibility:
                        # fictious demand response load reduction storage level
                        lhs = self.dsm_do_level[g, t]

                        # maximum (time-dependent) available shifting capacity
                        rhs = (
                            g.capacity_down_mean
                            * self.total[g, p]
                            * g.flex_share_down
                            * g.shift_time
                        )

                        # add constraint
                        block.dr_storage_limit_red.add((g, p, t), (lhs <= rhs))

                    else:
                        lhs = self.dsm_do_level[g, t]
                        # Force storage level and thus dsm_do_shift to 0
                        rhs = 0

                        # add constraint
                        block.dr_storage_limit_red.add((g, p, t), (lhs <= rhs))

        self.dr_storage_limit_red = Constraint(
            group, m.TIMEINDEX, noruleinit=True
        )
        self.dr_storage_level_red_build = BuildAction(
            rule=dr_storage_limit_red_rule
        )

        # Equation 4.16
        def dr_storage_limit_inc_rule(block):
            """Fictious demand response storage level
            for load increase limit"""
            for p, t in m.TIMEINDEX:
                for g in group:
                    # fictious demand response load reduction storage level
                    lhs = self.dsm_up_level[g, t]

                    # maximum (time-dependent) available shifting capacity
                    rhs = (
                        g.capacity_up_mean
                        * self.total[g, p]
                        * g.flex_share_up
                        * g.shift_time
                    )

                    # add constraint
                    block.dr_storage_limit_inc.add((g, p, t), (lhs <= rhs))

        self.dr_storage_limit_inc = Constraint(
            group, m.TIMEINDEX, noruleinit=True
        )
        self.dr_storage_level_inc_build = BuildAction(
            rule=dr_storage_limit_inc_rule
        )

        # Equation 4.17' -> load shedding
        def dr_yearly_limit_shed_rule(block):
            """Introduce overall annual (energy) limit for load shedding
            resp. overall limit for optimization timeframe considered
            A year limit in contrast to Gils (2015) is defined a mandatory
            parameter here in order to achieve an approach comparable
            to the others.
            """
            for g in group:
                for p in m.PERIODS:
                    if g.shed_eligibility:
                        # sum of all load reductions
                        lhs = sum(self.dsm_do_shed[g, t] for t in m.TIMESTEPS)

                        # year limit
                        rhs = (
                            g.capacity_down_mean
                            * self.total[g, p]
                            * g.flex_share_down
                            * g.shed_time
                            * g.n_yearLimit_shed
                        )

                        # add constraint
                        block.dr_yearly_limit_shed.add((g, p), (lhs <= rhs))

        self.dr_yearly_limit_shed = Constraint(
            group, m.PERIODS, noruleinit=True
        )
        self.dr_yearly_limit_shed_build = BuildAction(
            rule=dr_yearly_limit_shed_rule
        )

        # ************* Optional Constraints *****************************

        # Equation 4.17
        def dr_yearly_limit_red_rule(block):
            """Introduce overall annual (energy) limit for load reductions
            resp. overall limit for optimization timeframe considered
            """
            for g in group:

                if g.ActivateYearLimit:
                    for p in m.PERIODS:
                        # sum of all load reductions
                        lhs = sum(
                            sum(
                                self.dsm_do_shift[g, h, t]
                                for h in g.delay_time
                            )
                            for pp, t in m.TIMEINDEX
                            if pp == p
                        )

                        # year limit
                        rhs = (
                            g.capacity_down_mean
                            * self.total[g, p]
                            * g.flex_share_down
                            * g.shift_time
                            * g.n_yearLimit_shift
                        )

                        # add constraint
                        block.dr_yearly_limit_red.add((g, p), (lhs <= rhs))

                else:
                    pass  # return(Constraint.Skip)

        self.dr_yearly_limit_red = Constraint(
            group, m.PERIODS, noruleinit=True
        )
        self.dr_yearly_limit_red_build = BuildAction(
            rule=dr_yearly_limit_red_rule
        )

        # Equation 4.18
        def dr_yearly_limit_inc_rule(block):
            """Introduce overall annual (energy) limit for load increases
            resp. overall limit for optimization timeframe considered
            """
            for g in group:

                if g.ActivateYearLimit:
                    for p in m.PERIODS:
                        # sum of all load increases
                        lhs = sum(
                            sum(self.dsm_up[g, h, t] for h in g.delay_time)
                            for pp, t in m.TIMEINDEX
                            if pp == p
                        )

                        # year limit
                        rhs = (
                            g.capacity_up_mean
                            * self.total[g, p]
                            * g.flex_share_up
                            * g.shift_time
                            * g.n_yearLimit_shift
                        )

                        # add constraint
                        block.dr_yearly_limit_inc.add((g, p), (lhs <= rhs))

                else:
                    pass  # return(Constraint.Skip)

        self.dr_yearly_limit_inc = Constraint(
            group, m.PERIODS, noruleinit=True
        )
        self.dr_yearly_limit_inc_build = BuildAction(
            rule=dr_yearly_limit_inc_rule
        )

        # Equation 4.19
        def dr_daily_limit_red_rule(block):
            """Introduce rolling (energy) limit for load reductions
            This effectively limits DR utilization dependent on
            activations within previous hours.
            """
            for p, t in m.TIMEINDEX:
                for g in group:

                    if g.ActivateDayLimit:

                        # main use case
                        if t >= g.t_dayLimit:

                            # load reduction
                            lhs = sum(
                                self.dsm_do_shift[g, h, t]
                                for h in g.delay_time
                            )

                            # daily limit
                            rhs = g.capacity_down_mean * self.total[
                                g, p
                            ] * g.flex_share_down * g.shift_time - sum(
                                sum(
                                    self.dsm_do_shift[g, h, t - t_dash]
                                    for h in g.delay_time
                                )
                                for t_dash in range(1, int(g.t_dayLimit) + 1)
                            )

                            # add constraint
                            block.dr_daily_limit_red.add(
                                (g, p, t), (lhs <= rhs)
                            )

                        else:
                            pass  # return(Constraint.Skip)

                    else:
                        pass  # return(Constraint.Skip)

        self.dr_daily_limit_red = Constraint(
            group, m.TIMEINDEX, noruleinit=True
        )
        self.dr_daily_limit_red_build = BuildAction(
            rule=dr_daily_limit_red_rule
        )

        # Equation 4.20
        def dr_daily_limit_inc_rule(block):
            """Introduce rolling (energy) limit for load increases
            This effectively limits DR utilization dependent on
            activations within previous hours.
            """
            for p, t in m.TIMEINDEX:
                for g in group:

                    if g.ActivateDayLimit:

                        # main use case
                        if t >= g.t_dayLimit:

                            # load increase
                            lhs = sum(
                                self.dsm_up[g, h, t] for h in g.delay_time
                            )

                            # daily limit
                            rhs = g.capacity_up_mean * self.total[
                                g, p
                            ] * g.flex_share_up * g.shift_time - sum(
                                sum(
                                    self.dsm_up[g, h, t - t_dash]
                                    for h in g.delay_time
                                )
                                for t_dash in range(1, int(g.t_dayLimit) + 1)
                            )

                            # add constraint
                            block.dr_daily_limit_inc.add(
                                (g, p, t), (lhs <= rhs)
                            )

                        else:
                            pass  # return(Constraint.Skip)

                    else:
                        pass  # return(Constraint.Skip)

        self.dr_daily_limit_inc = Constraint(
            group, m.TIMEINDEX, noruleinit=True
        )
        self.dr_daily_limit_inc_build = BuildAction(
            rule=dr_daily_limit_inc_rule
        )

        # Addition: avoid simultaneous activations
        def dr_logical_constraint_rule(block):
            """Similar to equation 10 from Zerrahn and Schill (2015):
            The sum of upwards and downwards shifts may not be greater
            than the (bigger) capacity limit.
            """
            for p, t in m.TIMEINDEX:
                for g in group:

                    if g.addition:

                        # sum of load increases and reductions
                        lhs = (
                            sum(
                                self.dsm_up[g, h, t]
                                + self.balance_dsm_do[g, h, t]
                                + self.dsm_do_shift[g, h, t]
                                + self.balance_dsm_up[g, h, t]
                                for h in g.delay_time
                            )
                            + self.dsm_do_shed[g, t]
                        )

                        # maximum capacity eligibly for load shifting
                        rhs = (
                            max(
                                g.capacity_down[t] * g.flex_share_down,
                                g.capacity_up[t] * g.flex_share_up,
                            )
                            * self.total[g, p]
                        )

                        # add constraint
                        block.dr_logical_constraint.add(
                            (g, p, t), (lhs <= rhs)
                        )

                    else:
                        pass  # return(Constraint.Skip)

        self.dr_logical_constraint = Constraint(
            group, m.TIMEINDEX, noruleinit=True
        )
        self.dr_logical_constraint_build = BuildAction(
            rule=dr_logical_constraint_rule
        )

        if m.es.multi_period:

            def _overall_dsm_maximum_investflow_rule(block):
                """Rule definition for maximum overall investment
                in investment case.
                """
                for g in self.OVERALL_MAXIMUM_INVESTDSM:
                    for p in m.PERIODS:
                        expr = self.total[g, p] <= g.investment.overall_maximum
                        self.overall_dsm_maximum.add((g, p), expr)

            self.overall_dsm_maximum = Constraint(
                self.OVERALL_MAXIMUM_INVESTDSM, m.PERIODS, noruleinit=True
            )

            self.overall_maximum_build = BuildAction(
                rule=_overall_dsm_maximum_investflow_rule
            )

            def _overall_minimum_dsm_investflow_rule(block):
                """Rule definition for minimum overall investment
                in investment case.

                Note: This is only applicable for the last period
                """
                for g in self.OVERALL_MINIMUM_INVESTDSM:
                    expr = (
                        g.investment.overall_minimum
                        <= self.total[g, m.PERIODS[-1]]
                    )
                    self.overall_minimum.add(g, expr)

            self.overall_minimum = Constraint(
                self.OVERALL_MINIMUM_INVESTDSM, noruleinit=True
            )

            self.overall_minimum_build = BuildAction(
                rule=_overall_minimum_dsm_investflow_rule
            )

    def _objective_expression(self):
        r"""Objective expression with variable and investment costs for DSM;
        Equation 4.23 from Gils (2015)
        """
        m = self.parent_block()

        investment_costs = 0
        period_investment_costs = {p: 0 for p in m.PERIODS}
        variable_costs = 0
        fixed_costs = 0

        if not m.es.multi_period:
            for g in self.INVESTDR:
                for p in m.PERIODS:
                    if g.investment.ep_costs is not None:
                        investment_costs += (
                            self.invest[g, p] * g.investment.ep_costs[p]
                        )
                    else:
                        raise ValueError("Missing value for investment costs!")

                for t in m.TIMESTEPS:
                    variable_costs += (
                        sum(
                            self.dsm_up[g, h, t] + self.balance_dsm_do[g, h, t]
                            for h in g.delay_time
                        )
                        * g.cost_dsm_up[t]
                        * m.objective_weighting[t]
                    )
                    variable_costs += (
                        sum(
                            self.dsm_do_shift[g, h, t]
                            + self.balance_dsm_up[g, h, t]
                            for h in g.delay_time
                        )
                        * g.cost_dsm_down_shift[t]
                        + self.dsm_do_shed[g, t] * g.cost_dsm_down_shed[t]
                    ) * m.objective_weighting[t]

        else:
            msg = (
                "You did not specify an interest rate.\n"
                "It will be set equal to the discount_rate of {} "
                "of the model as a default.\nThis corresponds to a "
                "social planner point of view and does not reflect "
                "microeconomic interest requirements."
            )
            for g in self.INVESTDR:
                if g.investment.ep_costs is not None:
                    lifetime = g.investment.lifetime
                    interest = g.investment.interest_rate
                    if interest == 0:
                        warn(
                            msg.format(m.discount_rate),
                            debugging.SuspiciousUsageWarning,
                        )
                        interest = m.discount_rate
                    for p in m.PERIODS:
                        annuity = economics.annuity(
                            capex=g.investment.ep_costs[p],
                            n=lifetime,
                            wacc=interest,
                        )
                        investment_costs_increment = (
                            self.invest[g, p]
                            * annuity
                            * lifetime
                            * ((1 + m.discount_rate) ** -m.es.periods_years[p])
                        )
                        investment_costs += investment_costs_increment
                        period_investment_costs[
                            p
                        ] += investment_costs_increment
                else:
                    raise ValueError("Missing value for investment costs!")

                for p, t in m.TIMEINDEX:
                    variable_costs += (
                        (
                            sum(
                                self.dsm_up[g, h, t]
                                + self.balance_dsm_do[g, h, t]
                                for h in g.delay_time
                            )
                            * g.cost_dsm_up[t]
                        )
                        * m.objective_weighting[t]
                        * ((1 + m.discount_rate) ** -m.es.periods_years[p])
                    )
                    variable_costs += (
                        (
                            sum(
                                self.dsm_do_shift[g, h, t]
                                + self.balance_dsm_up[g, h, t]
                                for h in g.delay_time
                            )
                            * g.cost_dsm_down_shift[t]
                            + self.dsm_do_shed[g, t] * g.cost_dsm_down_shed[t]
                        )
                        * m.objective_weighting[t]
                        * ((1 + m.discount_rate) ** -m.es.periods_years[p])
                    )

                if g.investment.fixed_costs[0] is not None:
                    lifetime = g.investment.lifetime
                    for p in m.PERIODS:
                        fixed_costs += sum(
                            self.invest[g, p]
                            * max(g.demand)
                            * g.investment.fixed_costs[pp]
                            * ((1 + m.discount_rate) ** (-pp))
                            for pp in range(
                                m.es.periods_years[p],
                                m.es.periods_years[p] + lifetime,
                            )
                        ) * ((1 + m.discount_rate) ** -m.es.periods_years[p])

            for g in self.EXISTING_INVESTDSM:
                if g.investment.fixed_costs[0] is not None:
                    lifetime = g.investment.lifetime
                    age = g.investment.age
                    fixed_costs += sum(
                        g.investment.existing
                        * g.investment.fixed_costs[pp]
                        * ((1 + m.discount_rate) ** (-pp))
                        for pp in range(0, lifetime - age)
                    )

        self.variable_costs = Expression(expr=variable_costs)
        self.fixed_costs = Expression(expr=fixed_costs)
        self.investment_costs = Expression(expr=investment_costs)
        self.period_investment_costs = period_investment_costs
        self.costs = Expression(
            expr=investment_costs + variable_costs + fixed_costs
        )

        return self.costs<|MERGE_RESOLUTION|>--- conflicted
+++ resolved
@@ -20,13 +20,9 @@
 from warnings import warn
 
 from numpy import mean
-<<<<<<< HEAD
 from oemof.tools import debugging
 from oemof.tools import economics
-from pyomo.core.base.block import SimpleBlock
-=======
 from pyomo.core.base.block import ScalarBlock
->>>>>>> 1f53f781
 from pyomo.environ import BuildAction
 from pyomo.environ import Constraint
 from pyomo.environ import Expression
@@ -397,7 +393,7 @@
             raise AttributeError(e6)
 
     def constraint_group(self):
-        possible_approaches = ["DIW", "DLR", "oemof"]  #
+        possible_approaches = ["DIW", "DLR", "oemof"]
 
         if not self.shed_eligibility and not self.shift_eligibility:
             raise ValueError(
@@ -2771,6 +2767,7 @@
             for p, t in m.TIMEINDEX:
                 for g in group:
 
+                    # Only applicable for load shedding
                     if g.shed_eligibility:
 
                         # main use case
