# -*- coding: utf-8 -*-

"""Modules for providing a convenient data structure for solph results.

Information about the possible usage is provided within the examples.

SPDX-FileCopyrightText: Uwe Krien <krien@uni-bremen.de>
SPDX-FileCopyrightText: Simon Hilpert
SPDX-FileCopyrightText: Cord Kaldemeyer
SPDX-FileCopyrightText: Stephan Günther
SPDX-FileCopyrightText: henhuy

SPDX-License-Identifier: MIT

"""

import sys
from itertools import groupby

import pandas as pd
from oemof.network.network import Node
from pyomo.core.base.piecewise import IndexedPiecewise
from pyomo.core.base.var import Var

from .helpers import flatten


def get_tuple(x):
    """
    Get oemof tuple within iterable or create it.

    Tuples from Pyomo are of type `(n, n, int)`, `(n, n)` and `(n, int)`.
    For single nodes `n` a tuple with one object `(n,)` is created.
    """
    for i in x:
        if isinstance(i, tuple):
            return i
        elif issubclass(type(i), Node):
            return (i,)

    # for standalone variables, x is used as identifying tuple
    if isinstance(x, tuple):
        return x


def get_timestep(x):
    """
    Get the timestep from oemof tuples.

    The timestep from tuples `(n, n, int)`, `(n, n)`, `(n, int)` and (n,)
    is fetched as the last element. For time-independent data (scalars)
    zero ist returned.
    """
    if all(issubclass(type(n), Node) for n in x):
        return 0
    else:
        return x[-1]


def remove_timestep(x):
    """
    Remove the timestep from oemof tuples.

    The timestep is removed from tuples of type `(n, n, int)` and `(n, int)`.
    """
    if all(issubclass(type(n), Node) for n in x):
        return x
    else:
        return x[:-1]


def create_dataframe(om):
    """
    Create a result dataframe with all optimization data.

    Results from Pyomo are written into pandas DataFrame where separate columns
    are created for the variable index e.g. for tuples of the flows and
    components or the timesteps.
    """
    # get all pyomo variables including their block
    block_vars = list(
        set([bv.parent_component() for bv in om.component_data_objects(Var)])
    )
    var_dict = {}
    for bv in block_vars:
        # Drop the auxiliary variables introduced by pyomo's Piecewise
        parent_component = bv.parent_block().parent_component()
        if not isinstance(parent_component, IndexedPiecewise):
            try:
                idx_set = getattr(bv, "_index_set")
            except AttributeError:
                # To make it compatible with Pyomo < 6.4.1
                idx_set = getattr(bv, "_index")

            for i in idx_set:
                key = (str(bv).split(".")[0], str(bv).split(".")[-1], i)
                value = bv[i].value
                var_dict[key] = value

    # use this to create a pandas dataframe
    df = pd.DataFrame(list(var_dict.items()), columns=["pyomo_tuple", "value"])
    df["variable_name"] = df["pyomo_tuple"].str[1]

    # adapt the dataframe by separating tuple data into columns depending
    # on which dimension the variable/parameter has (scalar/sequence).
    # columns for the oemof tuple and timestep are created
    df["oemof_tuple"] = df["pyomo_tuple"].map(get_tuple)
    df = df[df["oemof_tuple"].map(lambda x: x is not None)]
    df["timestep"] = df["oemof_tuple"].map(get_timestep)
    df["oemof_tuple"] = df["oemof_tuple"].map(remove_timestep)

    # order the data by oemof tuple and timestep
    df = df.sort_values(["oemof_tuple", "timestep"], ascending=[True, True])

    # drop empty decision variables
    df = df.dropna(subset=["value"])

    return df


def divide_scalars_sequences(df_dict, k):
    try:
        condition = df_dict[k][:-1].isnull().any()
        scalars = df_dict[k].loc[:, condition].dropna().iloc[0]
        sequences = df_dict[k].loc[:, ~condition]
        return {"scalars": scalars, "sequences": sequences}
    except IndexError:
        error_message = (
            "Cannot access index on result data. "
            + "Did the optimization terminate"
            + " without errors?"
        )
        raise IndexError(error_message)


def set_result_index(df_dict, k, result_index):
    try:
        df_dict[k].index = result_index
    except ValueError:
        try:
            df_dict[k] = df_dict[k][:-1]
            df_dict[k].index = result_index
        except ValueError as e:
            msg = (
                "\nFlowBlock: {0}-{1}. This could be caused by NaN-values "
                "in your input data."
            )
            raise type(e)(
                str(e) + msg.format(k[0].label, k[1].label)
            ).with_traceback(sys.exc_info()[2])


def results(model, remove_last_time_point=False):
    """
    Create a result dictionary from the result DataFrame.

    Results from Pyomo are written into a dictionary of pandas objects where
    a Series holds all scalar values and a dataframe all sequences for nodes
    and flows.
    The dictionary is keyed by the nodes e.g. `results[idx]['scalars']`
    and flows e.g. `results[n, n]['sequences']`.

    Parameters
    ----------
    model : oemof.solph.BaseModel
        A solved oemof.solph model.
    remove_last_time_point : bool
        The last time point of all TIMEPOINT variables is removed to get the
        same length as the TIMESTEP (interval) variables without getting
        nan-values. By default the last time point is removed if it has not
        been defined by the user in the EnergySystem but inferred. If all
        time points has been defined explicitly by the user the last time point
        will not be removed by default. In that case all interval variables
        will get one row with nan-values to have the same index for all
        variables.
    """
    df = create_dataframe(model)

    # create a dict of dataframes keyed by oemof tuples
    df_dict = {
        k
        if len(k) > 1
        else (k[0], None): v[["timestep", "variable_name", "value"]]
        for k, v in df.groupby("oemof_tuple")
    }

    # Define index
    if model.es.timeindex is None:
        result_index = list(range(len(model.es.timeincrement) + 1))
    else:
        result_index = model.es.timeindex

    # create final result dictionary by splitting up the dataframes in the
    # dataframe dict into a series for scalar data and dataframe for sequences
    result = {}
    if remove_last_time_point is True:
        # The values of intervals belong to the time at the beginning of the
        # interval.
        for k in df_dict:
            df_dict[k].set_index("timestep", inplace=True)
            df_dict[k] = df_dict[k].pivot(
                columns="variable_name", values="value"
            )
            set_result_index(df_dict, k, result_index[:-1])
            result[k] = divide_scalars_sequences(df_dict, k)
    else:
        for k in df_dict:
            df_dict[k].set_index("timestep", inplace=True)
            df_dict[k] = df_dict[k].pivot(
                columns="variable_name", values="value"
            )
            # Add empty row at the end
            df_dict[k] = df_dict[k].append(pd.Series(), ignore_index=True)
            set_result_index(df_dict, k, result_index)
            result[k] = divide_scalars_sequences(df_dict, k)

    # add dual variables for bus constraints
<<<<<<< HEAD
    if om.dual is not None:
        grouped = groupby(sorted(om.BusBlock.balance.keys()), lambda p: p[0])
=======
    if model.dual is not None:
        grouped = groupby(
            sorted(model.BusBlock.balance.iterkeys()), lambda p: p[0]
        )
>>>>>>> 6cd2461b
        for bus, timesteps in grouped:
            duals = [
                model.dual[model.BusBlock.balance[bus, t]]
                for _, t in timesteps
            ]
            df = pd.DataFrame({"duals": duals}, index=result_index[:-1])
            if (bus, None) not in result.keys():
                result[(bus, None)] = {
                    "sequences": df,
                    "scalars": pd.Series(dtype=float),
                }
            else:
                result[(bus, None)]["sequences"]["duals"] = duals

    return result


def convert_keys_to_strings(result, keep_none_type=False):
    """
    Convert the dictionary keys to strings.

    All (tuple) keys of the result object e.g. results[(pp1, bus1)] are
    converted into strings that represent the object labels
    e.g. results[('pp1','bus1')].
    """
    if keep_none_type:
        converted = {
            tuple([str(e) if e is not None else None for e in k])
            if isinstance(k, tuple)
            else str(k)
            if k is not None
            else None: v
            for k, v in result.items()
        }
    else:
        converted = {
            tuple(map(str, k)) if isinstance(k, tuple) else str(k): v
            for k, v in result.items()
        }
    return converted


def meta_results(om, undefined=False):
    """
    Fetch some meta data from the Solver. Feel free to add more keys.

    Valid keys of the resulting dictionary are: 'objective', 'problem',
    'solver'.

    om : oemof.solph.Model
        A solved Model.
    undefined : bool
        By default (False) only defined keys can be found in the dictionary.
        Set to True to get also the undefined keys.

    Returns
    -------
    dict
    """
    meta_res = {"objective": om.objective()}

    for k1 in ["Problem", "Solver"]:
        k1 = k1.lower()
        meta_res[k1] = {}
        for k2, v2 in om.es.results[k1][0].items():
            try:
                if str(om.es.results[k1][0][k2]) == "<undefined>":
                    if undefined:
                        meta_res[k1][k2] = str(om.es.results[k1][0][k2])
                else:
                    meta_res[k1][k2] = om.es.results[k1][0][k2]
            except TypeError:
                if undefined:
                    msg = "Cannot fetch meta results of type {0}"
                    meta_res[k1][k2] = msg.format(
                        type(om.es.results[k1][0][k2])
                    )

    return meta_res


def __separate_attrs(
    system, exclude_attrs, get_flows=False, exclude_none=True
):
    """
    Create a dictionary with flow scalars and series.

    The dictionary is structured with flows as tuples and nested dictionaries
    holding the scalars and series e.g.
    {(node1, node2): {'scalars': {'attr1': scalar, 'attr2': 'text'},
    'sequences': {'attr1': iterable, 'attr2': iterable}}}

    system:
        A solved oemof.solph.Model or oemof.solph.Energysystem
    exclude_attrs: List[str]
        List of additional attributes which shall be excluded from
        parameter dict
    get_flows: bool
        Whether to include flow values or not
    exclude_none: bool
        If set, scalars and sequences containing None values are excluded

    Returns
    -------
    dict
    """

    def detect_scalars_and_sequences(com):
        com_data = {"scalars": {}, "sequences": {}}

        default_exclusions = [
            "__",
            "_",
            "registry",
            "inputs",
            "outputs",
            "Label",
            "input",
            "output",
            "constraint_group",
        ]
        # Must be tuple in order to work with `str.startswith()`:
        exclusions = tuple(default_exclusions + exclude_attrs)
        attrs = [
            i
            for i in dir(com)
            if not (callable(getattr(com, i)) or i.startswith(exclusions))
        ]

        for a in attrs:
            attr_value = getattr(com, a)

            # Iterate trough investment and add scalars and sequences with
            # "investment" prefix to component data:
            if attr_value.__class__.__name__ == "Investment":
                invest_data = detect_scalars_and_sequences(attr_value)
                com_data["scalars"].update(
                    {
                        "investment_" + str(k): v
                        for k, v in invest_data["scalars"].items()
                    }
                )
                com_data["sequences"].update(
                    {
                        "investment_" + str(k): v
                        for k, v in invest_data["sequences"].items()
                    }
                )
                continue

            if isinstance(attr_value, str):
                com_data["scalars"][a] = attr_value
                continue

            # If the label is a tuple it is iterable, therefore it should be
            # converted to a string. Otherwise it will be a sequence.
            if a == "label":
                attr_value = str(attr_value)

            # check if attribute is iterable
            # see: https://stackoverflow.com/questions/1952464/
            # in-python-how-do-i-determine-if-an-object-is-iterable
            try:
                _ = (e for e in attr_value)
                com_data["sequences"][a] = attr_value
            except TypeError:
                com_data["scalars"][a] = attr_value

        com_data["sequences"] = flatten(com_data["sequences"])
        move_undetected_scalars(com_data)
        if exclude_none:
            remove_nones(com_data)

        com_data = {
            "scalars": pd.Series(com_data["scalars"]),
            "sequences": pd.DataFrame(com_data["sequences"]),
        }
        return com_data

    def move_undetected_scalars(com):
        for ckey, value in list(com["sequences"].items()):
            if isinstance(value, str):
                com["scalars"][ckey] = value
                del com["sequences"][ckey]
                continue
            try:
                _ = (e for e in value)
            except TypeError:
                com["scalars"][ckey] = value
                del com["sequences"][ckey]
            else:
                try:
                    if not value.default_changed:
                        com["scalars"][ckey] = value.default
                        del com["sequences"][ckey]
                except AttributeError:
                    pass

    def remove_nones(com):
        for ckey, value in list(com["scalars"].items()):
            if value is None:
                del com["scalars"][ckey]
        for ckey, value in list(com["sequences"].items()):
            if len(value) == 0 or value[0] is None:
                del com["sequences"][ckey]

    # Check if system is es or om:
    if system.__class__.__name__ == "EnergySystem":
        components = system.flows() if get_flows else system.nodes
    else:
        components = system.flows if get_flows else system.es.nodes

    data = {}
    for com_key in components:
        component = components[com_key] if get_flows else com_key
        component_data = detect_scalars_and_sequences(component)
        comkey = com_key if get_flows else (com_key, None)
        data[comkey] = component_data
    return data


def parameter_as_dict(system, exclude_none=True, exclude_attrs=None):
    """
    Create a result dictionary containing node parameters.

    Results are written into a dictionary of pandas objects where
    a Series holds all scalar values and a dataframe all sequences for nodes
    and flows.
    The dictionary is keyed by flows (n, n) and nodes (n, None), e.g.
    `parameter[(n, n)]['sequences']` or `parameter[(n, n)]['scalars']`.

    Parameters
    ----------
    system: energy_system.EnergySystem
        A populated energy system.
    exclude_none: bool
        If True, all scalars and sequences containing None values are excluded
    exclude_attrs: Optional[List[str]]
        Optional list of additional attributes which shall be excluded from
        parameter dict

    Returns
    -------
    dict: Parameters for all nodes and flows
    """

    if exclude_attrs is None:
        exclude_attrs = []

    flow_data = __separate_attrs(
        system, exclude_attrs, get_flows=True, exclude_none=exclude_none
    )
    node_data = __separate_attrs(
        system, exclude_attrs, get_flows=False, exclude_none=exclude_none
    )

    flow_data.update(node_data)
    return flow_data<|MERGE_RESOLUTION|>--- conflicted
+++ resolved
@@ -215,15 +215,10 @@
             result[k] = divide_scalars_sequences(df_dict, k)
 
     # add dual variables for bus constraints
-<<<<<<< HEAD
-    if om.dual is not None:
-        grouped = groupby(sorted(om.BusBlock.balance.keys()), lambda p: p[0])
-=======
     if model.dual is not None:
         grouped = groupby(
             sorted(model.BusBlock.balance.iterkeys()), lambda p: p[0]
         )
->>>>>>> 6cd2461b
         for bus, timesteps in grouped:
             duals = [
                 model.dual[model.BusBlock.balance[bus, t]]
