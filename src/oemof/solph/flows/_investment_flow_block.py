--- conflicted
+++ resolved
@@ -32,9 +32,6 @@
 class InvestmentFlowBlock(ScalarBlock):
     r"""Block for all flows with :attr:`Investment` being not None.
 
-<<<<<<< HEAD
-    See :py:class:`~.Investment` for all parameters of the
-=======
     .. automethod:: _create_constraints
     .. automethod:: _create_variables
     .. automethod:: _create_sets
@@ -42,305 +39,10 @@
     .. automethod:: _objective_expression
 
     See :class:`oemof.solph.options.Investment` for all parameters of the
->>>>>>> 29ca1d01
     *Investment* class.
 
     See :class:`oemof.solph.flows._simple_flow_block.SimpleFlowBlock` for all parameters of the *SimpleFlowBlock*
     class.
-
-<<<<<<< HEAD
-    **Variables**
-
-    All *InvestmentFlowBlock* objects are indexed by a starting and ending node
-    :math:`(i, o)`, which is omitted in the following for the sake
-    of convenience. The following variables are created:
-
-    * :math:`P(p, t)`
-
-        Actual flow value (created in :class:`.BaseModel`),
-        indexed by tuple of periods p and timestep t
-
-    * :math:`P_{invest}(p)`
-
-        Value of the investment variable in period p,
-        equal to what is being invested and equivalent resp. similar to
-        the nominal value of the flows after optimization.
-
-    * :math:`P_{total}(p)`
-
-        Total installed capacity / energy in period p,
-        equivalent to the nominal value of the flows after optimization.
-
-    * :math:`P_{old}(p)`
-
-        Old capacity / energy to be decommissioned in period p
-        due to reaching its lifetime; applicable only for multi-period models.
-
-    * :math:`P_{old,exo}(p)`
-
-        Old exogenous capacity / energy to be decommissioned in period p
-        due to reaching its lifetime, i.e. the amount that has been specified
-        by :attr:`existing` when it is decommisioned;
-        applicable only for multi-period models.
-
-    * :math:`P_{old,end}(p)`
-
-        Old endogenous capacity / energy to be decommissioned in period p
-        due to reaching its lifetime, i.e. the amount that has been invested in
-        by the model itself that is decommissioned in a later period because
-        of reaching its lifetime;
-        applicable only for multi-period models.
-
-    * :math:`b_{invest}(p)`
-
-        Binary variable for the status of the investment, if
-        :attr:`nonconvex` is `True`.
-
-    **Constraints**
-
-    Depending on the attributes of the *InvestmentFlowBlock* and *SimpleFlowBlock*,
-    different constraints are created. The following constraints are created
-    for all *InvestmentFlowBlock* objects:\
-
-        Total capacity / energy
-
-        .. math::
-            &
-            if \quad p=0:\\
-            &
-            P_{total}(p) = P_{invest}(p) + P_{exist}(p) \\
-            &\\
-            &
-            else:\\
-            &
-            P_{total}(p) = P_{total}(p-1) + P_{invest}(p) - P_{old}(p) \\
-            &\\
-            &
-            \forall p \in \textrm{PERIODS}
-
-        Upper bound for the flow value
-
-        .. math::
-            &
-            P(p, t) \le ( P_{total}(p) ) \cdot f_{max}(t) \\
-            &
-            \forall p, t \in \textrm{TIMEINDEX}
-
-    For a multi-period model, the old capacity is defined as follows:
-
-        .. math::
-            &
-            P_{old}(p) = P_{old,exo}(p) + P_{old,end}(p)\\
-            &\\
-            &
-            if \quad p=0:\\
-            &
-            P_{old,end}(p) = 0\\
-            &\\
-            &
-            else \quad if \quad l \leq year(p):\\
-            &
-            P_{old,end}(p) = P_{invest}(p_{comm})\\
-            &\\
-            &
-            else:\\
-            &
-            P_{old,end}(p)\\
-            &\\
-            &
-            if \quad p=0:\\
-            &
-            P_{old,exo}(p) = 0\\
-            &\\
-            &
-            else \quad if \quad l - a \leq year(p):\\
-            &
-            P_{old,exo}(p) = P_{exist} (*)\\
-            &\\
-            &
-            else:\\
-            &
-            P_{old,exo}(p) = 0\\
-            &\\
-            &
-            \forall p \in \textrm{PERIODS}
-
-        whereby:
-
-        * (*) is only performed for the first period the condition is True.
-          A decommissioning flag is then set to True to prevent having falsely
-          added old capacity in future periods.
-        * :math:`year(p)` is the year corresponding to period p
-        * :math:`p_{comm}` is the commissioning period of the flow (which is
-          determined by the model itself)
-
-    Depending on the attribute :attr:`nonconvex`, the constraints for the
-    bounds of the decision variable :math:`P_{invest}(p)` are different:\
-
-        * :attr:`nonconvex = False`
-
-        .. math::
-            &
-            P_{invest, min}(p) \le P_{invest}(p) \le P_{invest, max}(p) \\
-            &
-            \forall p \in \textrm{PERIODS}
-
-        * :attr:`nonconvex = True`
-
-        .. math::
-            &
-            P_{invest, min}(p) \cdot b_{invest}(p) \le P_{invest}(p)\\
-            &
-            P_{invest}(p) \le P_{invest, max}(p) \cdot b_{invest}(p)\\
-            &\\
-            &
-            \forall p \in \textrm{PERIODS}
-
-    For all *InvestmentFlowBlock* (independent of the attribute :attr:`nonconvex`),
-    the following additional constraints are created, if the appropriate
-    attribute of the *SimpleFlowBlock* (see :class:`oemof.solph.network.SimpleFlowBlock`) is set:
-
-        * :attr:`fix` is not None
-
-            Actual value constraint for investments with fixed flow values
-
-        .. math::
-            &
-            P(p, t) = P_{total}(p) \cdot f_{fix}(t) \\
-            &\\
-            &
-            \forall p, t \in \textrm{TIMEINDEX}
-
-        * :attr:`min != 0`
-
-            Lower bound for the flow values
-
-        .. math::
-            &
-            P(p, t) \geq P_{total}(p) \cdot f_{min}(t) \\
-            &\\
-            &
-            \forall p, t \in \textrm{TIMEINDEX}
-
-        * :attr:`full_load_time_max is not None`
-
-            Upper bound for the sum of all flow values (e.g. maximum full load
-            hours)
-
-        .. math::
-            \sum_{p, t} P(p, t) \cdot \tau(t) \leq P_{total}(p)
-            \cdot t_{full\_load, min}
-
-        * :attr:`full_load_time_min is not None`
-
-            Lower bound for the sum of all flow values (e.g. minimum full load
-            hours)
-
-        .. math::
-            \sum_{p, t} P(t) \cdot \tau(t) \geq P_{total}
-            \cdot t_{full\_load, min}
-
-        * :attr:`overall_maximum` is not None (for multi-period model only)
-
-            Overall maximum of total installed capacity / energy for flow
-
-        .. math::
-            &
-            P_{total}(p) \leq P_{overall,max} \\
-            &\\
-            &
-            \forall p \in \textrm{PERIODS}
-
-        * :attr:`overall_minimum` is not None (for multi-period model only)
-
-            Overall minimum of total installed capacity / energy for flow;
-            applicable only in last period
-
-        .. math::
-            P_{total}(p_{last}) \geq P_{overall,min}
-
-
-    **Objective function**
-
-    Objective terms for a standard model and a multi-period model differ
-    quite strongly. Besides, the part of the objective function added by the
-    *InvestmentFlowBlock* also depends on whether a convex or nonconvex
-    *InvestmentFlowBlock* is selected. The following parts of the objective
-    function are created:
-
-    *Standard model*
-
-        * :attr:`nonconvex = False`
-
-            .. math::
-                P_{invest}(0) \cdot c_{invest,var}(0)
-
-        * :attr:`nonconvex = True`
-
-            .. math::
-                P_{invest}(0) \cdot c_{invest,var}(0)
-                + c_{invest,fix}(0) \cdot b_{invest}(0) \\
-
-    Whereby 0 denotes the 0th (investment) period since in a standard model,
-    there is only this one period.
-
-    *Multi-period model*
-
-        * :attr:`nonconvex = False`
-
-            .. math::
-                &
-                P_{invest}(p) \cdot A(c_{invest,var}(p), l, ir) \cdot l
-                \cdot DF^{-p}\\
-                &\\
-                &
-                \forall p \in \textrm{PERIODS}
-
-        * :attr:`nonconvex = True`
-
-            .. math::
-                &
-                (P_{invest}(p) \cdot A(c_{invest,var}(p), l, ir) \cdot l
-                +  c_{invest,fix}(p) \cdot b_{invest}(p)) \cdot DF^{-p} \\
-                &\\
-                &
-                \forall p \in \textrm{PERIODS}
-
-        * :attr:`fixed_costs` not None for investments
-
-            .. math::
-                &
-                (\sum_{pp=year(p)}^{year(p)+l}
-                P_{invest}(p) \cdot c_{fixed}(pp) \cdot DF^{-pp})
-                \cdot DF^{-p}\\
-                &\\
-                &
-                \forall p \in \textrm{PERIODS}
-
-        * :attr:`fixed_costs` not None for existing capacity
-
-            .. math::
-                \sum_{pp=0}^{l-a} P_{exist} \cdot c_{fixed}(pp)
-                \cdot DF^{-pp}
-
-
-        whereby:
-
-        * :math:`A(c_{invest,var}(p), l, ir)` A is the annuity for
-          investment expenses :math:`c_{invest,var}(p)` lifetime :math:`l` and
-          interest rate :math:`ir`
-        * :math:`DF=(1+dr)` is the discount factor with discount rate math:`dr`
-
-    The annuity hereby is:
-
-        .. math::
-
-            A(c_{invest,var}(p), l, ir) = c_{invest,var}(p) \cdot
-                \frac {(1+i)^l \cdot i} {(1+i)^l - 1} \cdot
-
-    It is retrieved, using oemof.tools.economics annuity function. The
-    interest rate is defined as a weighted average costs of capital (wacc) and
-    assumed constant over time.
 
     The overall summed cost expressions for all *InvestmentFlowBlock* objects
     can be accessed by
@@ -357,105 +59,6 @@
     * :meth:`om.InvestmentFlowBlock.fixed_costs` and
     * :meth:`om.InvestmentFlowBlock.costs`.
 
-    .. csv-table:: List of Variables (in csv table syntax)
-        :header: "symbol", "attribute", "explanation"
-        :widths: 1, 1, 1
-
-        ":math:`P(p, t)`", ":py:obj:`flow[n, o, p, t]`", "Actual flow value"
-        ":math:`P_{invest}(p)`", ":py:obj:`invest[i, o, p]`", "Invested flow
-        capacity"
-        ":math:`P_{total}(p, t)`", ":py:obj:`total[n, o, p]`", "Total flow capacity / energy"
-        ":math:`P_{old}(p, t)`", ":py:obj:`old[n, o, p]`", "Old flow capacity / energy"
-        ":math:`P_{old,exo}(p, t)`", ":py:obj:`old_exo[n, o, p]`", "Old exogenous flow capacity / energy"
-        ":math:`P_{old,end}(p, t)`", ":py:obj:`old_end[n, o, p]`", "Old endogenous flow capacity / energy"
-        ":math:`b_{invest}(p)`", ":py:obj:`invest_status[i, o, p]`", "Binary status
-        of investment"
-
-    List of Variables (in rst table syntax):
-
-    =========================  =================================  =========
-    symbol                     attribute                          explanation
-    =========================  =================================  =========
-    :math:`P(p, t)`            :py:obj:`flow[n, o, p, t]`         Actual flow value
-
-    :math:`P_{invest}(p)`      :py:obj:`invest[i, o, p]`          Invested flow capacity
-
-    :math:`P_{total}(p, t)`    :py:obj:`total[n, o, p]`           Total flow capacity / energy
-
-    :math:`P_{old}(p, t)`      :py:obj:`old[n, o, p]`             Old flow capacity / energy
-
-    :math:`P_{old,exo}(p, t)`  :py:obj:`old_exo[n, o, p]`         Old exogenous flow capacity / energy
-
-    :math:`P_{old,end}(p, t)`  :py:obj:`old_end[n, o, p]`         Old endogenous flow capacity / energy
-
-    :math:`b_{invest}(p)`      :py:obj:`invest_status[i, o, p]`   Binary status of investment
-
-    =========================  =================================  =========
-
-    List of Variables (in grid table style):
-
-    +------------------------+----------------------------------+--------------------------------------------+
-    | symbol                 | attribute                        | explanation                                |
-    +========================+==================================+============================================+
-    | :math:`P(p, t)`        | :py:obj:`flow[n, o, p, t]`       | Actual flow value                          |
-    +------------------------+----------------------------------+--------------------------------------------+
-    | :math:`P_{invest}(p)`  | :py:obj:`invest[i, o, p]`        | Invested flow capacity                     |
-    +------------------------+----------------------------------+--------------------------------------------+
-    | :math:`P_{total}(p)`   | :py:obj:`total[i, o, p]`         | Total flow capacity / energy               |
-    +------------------------+----------------------------------+--------------------------------------------+
-    | :math:`P_{old}(p)`     | :py:obj:`old[n, o, p]`           | Old flow capacity / energy                 |
-    +------------------------+----------------------------------+--------------------------------------------+
-    | :math:`P_{old,exo}(p)` | :py:obj:`old_exo[n, o, p]`       | Old exogenous flow capacity / energy       |
-    +------------------------+----------------------------------+--------------------------------------------+
-    | :math:`P_{old,end}(p)` | :py:obj:`old_end[n, o, p]`       | Old endogenous flow capacity / energy      |
-    +------------------------+----------------------------------+--------------------------------------------+
-    | :math:`b_{invest}(p)`  | :py:obj:`invest_status[n, o, p]` | Binary status of investment                |
-    +------------------------+----------------------------------+--------------------------------------------+
-
-    .. csv-table:: List of Parameters
-        :header: "symbol", "attribute", "explanation"
-        :widths: 1, 1, 1
-
-        ":math:`P_{exist}`", ":py:obj:`flows[i, o].investment.existing`", "
-        Existing flow capacity"
-        ":math:`P_{invest,min}(p)`", ":py:obj:`flows[i, o].investment.minimum[p]`", "
-        Minimum investment capacity"
-        ":math:`P_{invest,max}(p)`", ":py:obj:`flows[i, o].investment.maximum[p]`", "
-        Maximum investment capacity"
-        ":math:`c_{invest,var}(p)`", ":py:obj:`flows[i, o].investment.ep_costs[p]`
-        ", "Variable investment costs"
-        ":math:`c_{invest,fix}(p)`", ":py:obj:`flows[i, o].investment.offset[p]`", "
-        Fix investment costs"
-        ":math:`c_{fixed}`", "`flows[i, o].investment.fixed_costs`", "
-        Fixed costs; only allowed in multi-period model"
-        ":math:`l`", ":py:obj:`flows[i, o].investment.lifetime`", "
-        Lifetime for investments"
-        ":math:`a`", ":py:obj:`flows[i, o].investment.age`", "
-        Initial age of existing capacity / energy"
-        ":math:`ir`", ":py:obj:`flows[i, o].investment.interest_rate`", "
-        Interest rate for investments"
-        ":math:`f_{actual}`", ":py:obj:`flows[i, o].fix[t]`", "Normed
-        fixed value for the flow variable"
-        ":math:`f_{max}`", ":py:obj:`flows[i, o].max[t]`", "Normed maximum
-        value of the flow"
-        ":math:`f_{min}`", ":py:obj:`flows[i, o].min[t]`", "Normed minimum
-        value of the flow"
-        ":math:`t_{full\_load,max}`", ":py:obj:`flows[i, o].full_load_time_max`", "Specific
-        maximum of summed flow values (per installed capacity)"
-        ":math:`t_{full\_load,min}`", ":py:obj:`flows[i, o].full_load_time_min`", "Specific
-        minimum of summed flow values (per installed capacity)"
-        ":math:`\tau(t)`", ":py:obj:`timeincrement[t]`", "Time step width for
-        each time step"
-        ":math:`year(p)`", ":py:obj:`oemof.solph.energy_system_Energy_System.period_years`","
-        Mapping of periods to years of the energy system (needed for lifetime tracking)"
-        ":math:`dr`", ":py:obj:`oemof.solph.models.Model.discount_rate`", "
-        Discount rate of the model to calculate discount factor :math:`DF`"
-
-=======
-    The total value of all costs of all *InvestmentFlowBlock* can be retrieved
-    calling :meth:`om.InvestmentFlowBlock.investment_costs.expr()`.
-
->>>>>>> 29ca1d01
     Note
     ----
     In case of a nonconvex investment flow (:attr:`nonconvex=True`),
@@ -544,7 +147,6 @@
             ]
         )
 
-<<<<<<< HEAD
         self.EXISTING_INVESTFLOWS = Set(
             initialize=[
                 (g[0], g[1])
@@ -569,32 +171,55 @@
             ]
         )
 
-    def _create_variables(self, group):
-        """
-        Creates all variables for investment flows.
-=======
+
     def _create_variables(self, _):
         r"""Creates all variables for investment flows.
 
-        All *InvestmentFlowBlock* are indexed by a starting and ending node
+        All *InvestmentFlowBlock* objects are indexed by a starting and ending node
         :math:`(i, o)`, which is omitted in the following for the sake
         of convenience. The following variables are created:
 
-        * :math:`P(t)`
+        * :math:`P(p, t)`
 
             Actual flow value
-            (created in :class:`oemof.solph.models.BaseModel`).
-
-        * :math:`P_{invest}`
-
-            Value of the investment variable, i.e. equivalent to the nominal
-            value of the flows after optimization.
-
-        * :math:`Y_{invest}`
-
-        Binary variable for the status of the investment, if
-        :attr:`nonconvex` is `True`.
->>>>>>> 29ca1d01
+            (created in :class:`oemof.solph.models.BaseModel`),
+            indexed by tuple of periods p and timestep t
+
+        * :math:`P_{invest}(p)`
+
+            Value of the investment variable in period p,
+            equal to what is being invested and equivalent resp. similar to
+            the nominal value of the flows after optimization.
+
+        * :math:`P_{total}(p)`
+
+            Total installed capacity / energy in period p,
+            equivalent to the nominal value of the flows after optimization.
+
+        * :math:`P_{old}(p)`
+
+            Old capacity / energy to be decommissioned in period p
+            due to reaching its lifetime; applicable only for multi-period models.
+
+        * :math:`P_{old,exo}(p)`
+
+            Old exogenous capacity / energy to be decommissioned in period p
+            due to reaching its lifetime, i.e. the amount that has been specified
+            by :attr:`existing` when it is decommisioned;
+            applicable only for multi-period models.
+
+        * :math:`P_{old,end}(p)`
+
+            Old endogenous capacity / energy to be decommissioned in period p
+            due to reaching its lifetime, i.e. the amount that has been invested in
+            by the model itself that is decommissioned in a later period because
+            of reaching its lifetime;
+            applicable only for multi-period models.
+
+        * :math:`Y_{invest}(p)`
+
+            Binary variable for the status of the investment, if
+            :attr:`nonconvex` is `True`.
         """
         m = self.parent_block()
 
@@ -642,50 +267,131 @@
     def _create_constraints(self):
         r"""Creates all constraints for standard flows.
 
-        Depending on the attributes of the *InvestmentFlowBlock*
-        and *SimpleFlowBlock*, different constraints are created.
-        The following constraint is created for all
-        *InvestmentFlowBlock*:
-
-                Upper bound for the flow value
-
-            .. math::
-                P(t) \le ( P_{invest} + P_{exist} ) \cdot f_{max}(t)
-
-        Depeding on the attribute :attr:`nonconvex`, the constraints for
-        the bounds of the decision variable :math:`P_{invest}` are different:
+        Depending on the attributes of the *InvestmentFlowBlock* and *SimpleFlowBlock*,
+        different constraints are created. The following constraints are created
+        for all *InvestmentFlowBlock* objects:\
+
+            Total capacity / energy
+
+            .. math::
+                &
+                if \quad p=0:\\
+                &
+                P_{total}(p) = P_{invest}(p) + P_{exist}(p) \\
+                &\\
+                &
+                else:\\
+                &
+                P_{total}(p) = P_{total}(p-1) + P_{invest}(p) - P_{old}(p) \\
+                &\\
+                &
+                \forall p \in \textrm{PERIODS}
+
+            Upper bound for the flow value
+
+            .. math::
+                &
+                P(p, t) \le ( P_{total}(p) ) \cdot f_{max}(t) \\
+                &
+                \forall p, t \in \textrm{TIMEINDEX}
+
+        For a multi-period model, the old capacity is defined as follows:
+
+            .. math::
+                &
+                P_{old}(p) = P_{old,exo}(p) + P_{old,end}(p)\\
+                &\\
+                &
+                if \quad p=0:\\
+                &
+                P_{old,end}(p) = 0\\
+                &\\
+                &
+                else \quad if \quad l \leq year(p):\\
+                &
+                P_{old,end}(p) = P_{invest}(p_{comm})\\
+                &\\
+                &
+                else:\\
+                &
+                P_{old,end}(p)\\
+                &\\
+                &
+                if \quad p=0:\\
+                &
+                P_{old,exo}(p) = 0\\
+                &\\
+                &
+                else \quad if \quad l - a \leq year(p):\\
+                &
+                P_{old,exo}(p) = P_{exist} (*)\\
+                &\\
+                &
+                else:\\
+                &
+                P_{old,exo}(p) = 0\\
+                &\\
+                &
+                \forall p \in \textrm{PERIODS}
+
+            whereby:
+
+            * (*) is only performed for the first period the condition is True.
+              A decommissioning flag is then set to True to prevent having falsely
+              added old capacity in future periods.
+            * :math:`year(p)` is the year corresponding to period p
+            * :math:`p_{comm}` is the commissioning period of the flow (which is
+              determined by the model itself)
+
+        Depending on the attribute :attr:`nonconvex`, the constraints for the
+        bounds of the decision variable :math:`P_{invest}(p)` are different:\
 
             * :attr:`nonconvex = False`
 
             .. math::
-                P_{invest, min} \le P_{invest} \le P_{invest, max}
+                &
+                P_{invest, min}(p) \le P_{invest}(p) \le P_{invest, max}(p) \\
+                &
+                \forall p \in \textrm{PERIODS}
 
             * :attr:`nonconvex = True`
 
             .. math::
                 &
-                P_{invest, min} \cdot Y_{invest} \le P_{invest}\\
-                &
-                P_{invest} \le P_{invest, max} \cdot Y_{invest}\\
-
-        For all *InvestmentFlowBlock* (independent of the attribute
-        :attr:`nonconvex`), the following additional constraints are created,
-        if the appropriate attribute of the *SimpleFlowBlock* (see
-        :class:`oemof.solph.network.SimpleFlowBlock`) is set:
+                P_{invest, min}(p) \cdot Y_{invest}(p) \le P_{invest}(p)\\
+                &
+                P_{invest}(p) \le P_{invest, max}(p) \cdot Y_{invest}(p)\\
+                &\\
+                &
+                \forall p \in \textrm{PERIODS}
+
+        For all *InvestmentFlowBlock* objects
+        (independent of the attribute :attr:`nonconvex`),
+        the following additional constraints are created, if the appropriate
+        attribute of the *SimpleFlowBlock*
+        (see :class:`oemof.solph.flows._simple_flow_block.SimpleFlowBlock`) is set:
 
             * :attr:`fix` is not None
 
                 Actual value constraint for investments with fixed flow values
 
             .. math::
-                P(t) = ( P_{invest} + P_{exist} ) \cdot f_{fix}(t)
+                &
+                P(p, t) = P_{total}(p) \cdot f_{fix}(t) \\
+                &\\
+                &
+                \forall p, t \in \textrm{TIMEINDEX}
 
             * :attr:`min != 0`
 
                 Lower bound for the flow values
 
             .. math::
-                P(t) \geq ( P_{invest} + P_{exist} ) \cdot f_{min}(t)
+                &
+                P(p, t) \geq P_{total}(p) \cdot f_{min}(t) \\
+                &\\
+                &
+                \forall p, t \in \textrm{TIMEINDEX}
 
             * :attr:`full_load_time_max is not None`
 
@@ -693,7 +399,7 @@
                 (e.g. maximum full load hours)
 
             .. math::
-                \sum_t P(t) \cdot \tau(t) \leq ( P_{invest} + P_{exist} )
+                \sum_{p, t} P(p, t) \cdot \tau(t) \leq P_{total}(p)
                 \cdot t_{full\_load, min}
 
             * :attr:`full_load_time_min is not None`
@@ -702,8 +408,27 @@
                 (e.g. minimum full load hours)
 
             .. math::
-                \sum_t P(t) \cdot \tau(t) \geq ( P_{invest} + P_{exist} )
+                \sum_{p, t} P(t) \cdot \tau(t) \geq P_{total}
                 \cdot t_{full\_load, min}
+
+            * :attr:`overall_maximum` is not None (for multi-period model only)
+
+                Overall maximum of total installed capacity / energy for flow
+
+            .. math::
+                &
+                P_{total}(p) \leq P_{overall,max} \\
+                &\\
+                &
+                \forall p \in \textrm{PERIODS}
+
+            * :attr:`overall_minimum` is not None (for multi-period model only)
+
+                Overall minimum of total installed capacity / energy for flow;
+                applicable only in last period
+
+            .. math::
+                P_{total}(p_{last}) \geq P_{overall,min}
         """
         m = self.parent_block()
 
@@ -958,30 +683,89 @@
 
     def _objective_expression(self):
         r"""Objective expression for flows with investment attribute of type
-<<<<<<< HEAD
         class:`.Investment`. The returned costs are fixed and
         investment costs. Variable costs are added from the standard flow
         objective expression.
-=======
-        class:`.Investment`. The returned costs are fixed, variable and
-        investment costs.
-
-        The part of the objective function added by the *InvestmentFlowBlock*
-        also depends on whether a convex or nonconvex
-        *InvestmentFlowBlock* is selected. The following parts of the
-        objective function are created:
-
-        * :attr:`nonconvex = False`
-
-            .. math::
-                P_{invest} \cdot c_{invest,var}
-
-        * :attr:`nonconvex = True`
-
-        .. math::
-            P_{invest} \cdot c_{invest,var}
-            + c_{invest,fix} \cdot Y_{invest}\\
->>>>>>> 29ca1d01
+
+        Objective terms for a standard model and a multi-period model differ
+        quite strongly. Besides, the part of the objective function added by the
+        *InvestmentFlowBlock* also depends on whether a convex or nonconvex
+        *InvestmentFlowBlock* is selected. The following parts of the objective
+        function are created:
+
+        *Standard model*
+
+            * :attr:`nonconvex = False`
+
+                .. math::
+                    P_{invest}(0) \cdot c_{invest,var}(0)
+
+            * :attr:`nonconvex = True`
+
+                .. math::
+                    P_{invest}(0) \cdot c_{invest,var}(0)
+                    + c_{invest,fix}(0) \cdot Y_{invest}(0) \\
+
+        Whereby 0 denotes the 0th (investment) period since in a standard model,
+        there is only this one period.
+
+        *Multi-period model*
+
+            * :attr:`nonconvex = False`
+
+                .. math::
+                    &
+                    P_{invest}(p) \cdot A(c_{invest,var}(p), l, ir) \cdot l
+                    \cdot DF^{-p}\\
+                    &\\
+                    &
+                    \forall p \in \textrm{PERIODS}
+
+            * :attr:`nonconvex = True`
+
+                .. math::
+                    &
+                    (P_{invest}(p) \cdot A(c_{invest,var}(p), l, ir) \cdot l
+                    +  c_{invest,fix}(p) \cdot b_{invest}(p)) \cdot DF^{-p} \\
+                    &\\
+                    &
+                    \forall p \in \textrm{PERIODS}
+
+            * :attr:`fixed_costs` not None for investments
+
+                .. math::
+                    &
+                    (\sum_{pp=year(p)}^{year(p)+l}
+                    P_{invest}(p) \cdot c_{fixed}(pp) \cdot DF^{-pp})
+                    \cdot DF^{-p}\\
+                    &\\
+                    &
+                    \forall p \in \textrm{PERIODS}
+
+            * :attr:`fixed_costs` not None for existing capacity
+
+                .. math::
+                    \sum_{pp=0}^{l-a} P_{exist} \cdot c_{fixed}(pp)
+                    \cdot DF^{-pp}
+
+
+            whereby:
+
+            * :math:`A(c_{invest,var}(p), l, ir)` A is the annuity for
+              investment expenses :math:`c_{invest,var}(p)` lifetime :math:`l` and
+              interest rate :math:`ir`
+            * :math:`DF=(1+dr)` is the discount factor with discount rate math:`dr`
+
+        The annuity hereby is:
+
+            .. math::
+
+                A(c_{invest,var}(p), l, ir) = c_{invest,var}(p) \cdot
+                    \frac {(1+i)^l \cdot i} {(1+i)^l - 1} \cdot
+
+        It is retrieved, using oemof.tools.economics annuity function. The
+        interest rate is defined as a weighted average costs of capital (wacc) and
+        assumed constant over time.
         """
         if not hasattr(self, "INVESTFLOWS"):
             return 0
