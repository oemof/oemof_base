--- conflicted
+++ resolved
@@ -148,34 +148,6 @@
         # is created. E.g. create the variable in the energy system and
         # populate with information afterwards when creating objects.
 
-<<<<<<< HEAD
-=======
-        # --- BEGIN: The following code can be removed for versions >= v0.6 ---
-        if investment is not None:
-            msg = (
-                "For backward compatibility,"
-                " the option investment overwrites the option nominal_value."
-                + " Both options cannot be set at the same time."
-            )
-            if nominal_value is not None:
-                raise AttributeError(msg)
-            else:
-                warn(msg, FutureWarning)
-            nominal_value = investment
-
-        msg = (
-            "\nThe parameter '{0}' is deprecated and will be removed "
-            + "in version v0.6.\nUse the parameter '{1}', "
-            + "to avoid this warning and future problems. "
-        )
-        if summed_max is not None:
-            warn(msg.format("summed_max", "full_load_time_max"), FutureWarning)
-            full_load_time_max = summed_max
-        if summed_min is not None:
-            warn(msg.format("summed_min", "full_load_time_min"), FutureWarning)
-            full_load_time_min = summed_min
-        # --- END ---
-
         # --- BEGIN: The following code can be removed for versions >= v0.7 ---
         if nominal_value is not None:
             msg = (
@@ -191,7 +163,6 @@
             nominal_capacity = nominal_value
         # --- END ---
 
->>>>>>> 4e745f0c
         super().__init__()
 
         if custom_attributes is not None:
