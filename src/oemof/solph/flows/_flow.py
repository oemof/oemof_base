--- conflicted
+++ resolved
@@ -58,66 +58,25 @@
         Normed minimum value of the flow (see :attr:`max`).
     fix : numeric (iterable or scalar), :math:`f_{fix}`
         Normed fixed value for the flow variable. Will be multiplied with the
-<<<<<<< HEAD
-        :attr:`nominal_value` to get the absolute value. If :attr:`fixed` is
-        set, the flow variable will be fixed to `fix
-        * nominal_value`, i.e. this value is set exogenous.
-    expected: numeric (iterable or scalar),
+        :attr:`nominal_capacity` to get the absolute value.
+    expected: numeric (iterable or scalar)
         Normed expected value for the flow variable (cf. fix).
-    positive_gradient : :obj:`dict`, default: `{'ub': None, 'costs': 0}`
-        A dictionary containing the following two keys:
-
-         * `'ub'`: numeric (iterable, scalar or None), the normed *upper
-           bound* on the positive difference (`flow[t-1] < flow[t]`) of
-           two consecutive flow values.
-         * `'costs``: numeric (scalar or None), the gradient cost per
-           unit.
-
-    negative_gradient : :obj:`dict`, default: `{'ub': None, 'costs': 0}`
-
-        A dictionary containing the following two keys:
-
-          * `'ub'`: numeric (iterable, scalar or None), the normed *upper
-            bound* on the negative difference (`flow[t-1] > flow[t]`) of
-            two consecutive flow values.
-          * `'costs``: numeric (scalar or None), the gradient cost per
-            unit.
-
-=======
-        :attr:`nominal_capacity` to get the absolute value.
     positive_gradient_limit : numeric (iterable, scalar or None)
         the normed *upper bound* on the positive difference
         (`flow[t-1] < flow[t]`) of two consecutive flow values.
     negative_gradient_limit : numeric (iterable, scalar or None)
             the normed *upper bound* on the negative difference
             (`flow[t-1] > flow[t]`) of two consecutive flow values.
->>>>>>> 07b7d97d
     full_load_time_max : numeric, :math:`t_{full\_load,max}`
         Maximum energy transported by the flow expressed as the time (in
         hours) that the flow would have to run at nominal capacity
         (`nominal_capacity`).
     full_load_time_min : numeric, :math:`t_{full\_load,min}`
-<<<<<<< HEAD
-        Lower bound on the summed flow expressed as the equivalent time that
-        the flow would have to run at full capacity to yield the same sum. The
-        value will be multiplied with the nominal_value to get the absolute
-        limit.
-    variable_costs : numeric (iterable or scalar)
-        The costs associated with one unit of the flow. If this is set the
-        costs will be added to the objective expression of the optimization
-        problem.
-    investment : :class:`Investment <oemof.solph.options.Investment>`
-        Object indicating if a nominal_value of the flow is determined by
-        the optimization problem. Note: This will refer all attributes to an
-        investment variable instead of to the nominal_value. The nominal_value
-        should not be set (or set to None) if an investment object is used.
-=======
         Minimum energy transported by the flow expressed as the time (in
         hours) that the flow would have to run at nominal capacity
         (`nominal_capacity`).
     integer : boolean
         Set True to bound the flow values to integers.
->>>>>>> 07b7d97d
     nonconvex : :class:`NonConvex <oemof.solph.options.NonConvex>`
         If a nonconvex flow object is added here, the flow constraints will
         be altered significantly as the mathematical model for the flow
@@ -173,6 +132,7 @@
         min=None,
         max=None,
         fix=None,
+        expected=None,
         positive_gradient_limit=None,
         negative_gradient_limit=None,
         full_load_time_max=None,
@@ -239,37 +199,9 @@
 
         super().__init__()
 
-<<<<<<< HEAD
-        scalars = [
-            "nominal_value",
-            "full_load_time_max",
-            "full_load_time_min",
-            "investment",
-            "nonconvex",
-            "integer",
-        ]
-        batch_sequences = ["variable_costs", "min", "max"]
-        manual_sequences = ["expected", "fix"]
-        dictionaries = ["positive_gradient", "negative_gradient"]
-        defaults = {
-            "variable_costs": 0,
-            "positive_gradient": {"ub": None},
-            "negative_gradient": {"ub": None},
-        }
-
-        handled_keys = manual_sequences + ["label"]
-
-        keys = [k for k in kwargs if k not in handled_keys]
-
-        if "fixed_costs" in keys:
-            raise AttributeError(
-                "The `fixed_costs` attribute has been removed" " with v0.2!"
-            )
-=======
         if custom_attributes is not None:
             for attribute, value in custom_attributes.items():
                 setattr(self, attribute, value)
->>>>>>> 07b7d97d
 
         self.nominal_capacity = None
         self.investment = None
@@ -312,69 +244,23 @@
         self.age = age
 
         # It is not allowed to define min or max if fix is defined.
-        if fix is not None and (min is not None or max is not None):
+        if fix is not None and (
+            min is not None or max is not None or expected is not None
+        ):
             raise AttributeError(
-                "It is not allowed to define `min`/`max` if `fix` is defined."
+                "It is not allowed to define `min`/`max`/`expected`"
+                + "if `fix` is defined."
             )
 
-<<<<<<< HEAD
-        # Set default value for min and max
-        if kwargs.get("min") is None:
-            if "bidirectional" in keys:
-                defaults["min"] = -1
-            else:
-                defaults["min"] = 0
-        if kwargs.get("max") is None:
-            defaults["max"] = 1
-
-        self.fixed = False
-        if kwargs.get("expected") is not None:
-            self.value = sequence(kwargs.pop("expected"))
-            if kwargs.get("fix") is not None:
-                raise ValueError(
-                    "It is not possible to give both, expected and fix values."
-                )
-        elif kwargs.get("fix") is not None:
-            self.value = sequence(kwargs.pop("fix"))
-            self.fixed = True
-        else:
-            self.value = sequence(None)
-
-        # Check gradient dictionaries for non-valid keys
-        for gradient_dict in ["negative_gradient", "positive_gradient"]:
-            if gradient_dict in kwargs:
-                if list(kwargs[gradient_dict].keys()) != list(
-                    defaults[gradient_dict].keys()
-                ):
-                    msg = (
-                        "Only the key 'ub' is allowed for the '{0}' attribute"
-                    )
-                    raise AttributeError(msg.format(gradient_dict))
-
-        for attribute in set(scalars + batch_sequences + dictionaries + keys):
-            value = kwargs.get(attribute, defaults.get(attribute))
-            if attribute in dictionaries:
-                setattr(
-                    self,
-                    attribute,
-                    {"ub": sequence(value["ub"])},
-                )
-
-            else:
-                setattr(
-                    self,
-                    attribute,
-                    sequence(value) if attribute in batch_sequences else value,
-                )
-=======
         need_nominal_value = [
             "fix",
+            "expected",
             "full_load_time_max",
             "full_load_time_min",
             "min",
             "max",
         ]
-        sequences = ["fix", "variable_costs", "min", "max"]
+
         if self.investment is None and self.nominal_capacity is None:
             for attr in need_nominal_value:
                 if isinstance(eval(attr), Iterable):
@@ -398,10 +284,19 @@
                 min = -1
             else:
                 min = 0
->>>>>>> 07b7d97d
-
-        for attr in sequences:
-            setattr(self, attr, sequence(eval(attr)))
+
+        self.variable_costs = sequence(variable_costs)
+        self.min = sequence(min)
+        self.max = sequence(max)
+
+        self.fixed = False
+        if expected is not None:
+            self.value = sequence(expected)
+        elif fix is not None:
+            self.value = sequence(fix)
+            self.fixed = True
+        else:
+            self.value = sequence(None)
 
         if self.nominal_capacity is not None and not math.isfinite(
             self.max[0]
