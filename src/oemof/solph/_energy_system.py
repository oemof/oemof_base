--- conflicted
+++ resolved
@@ -13,12 +13,9 @@
 
 """
 
-<<<<<<< HEAD
-=======
 import calendar
 import warnings
 
->>>>>>> e780c3fc
 import numpy as np
 import pandas as pd
 from oemof.network import energy_system as es
@@ -57,11 +54,7 @@
         self,
         timeindex=None,
         timeincrement=None,
-<<<<<<< HEAD
-        infer_last_interval=True,
-=======
         infer_last_interval=None,
->>>>>>> e780c3fc
         **kwargs,
     ):
         # Doing imports at runtime is generally frowned upon, but should work
@@ -77,16 +70,6 @@
         ):
             msg = (
                 "Parameter 'timeindex' has to be of type "
-<<<<<<< HEAD
-                "pandas.datetimeindex or NoneType and not of type {0}"
-            )
-            raise TypeError(msg.format(type(timeindex)))
-
-        if infer_last_interval is True:
-            self.timemode = "implicit"
-        else:
-            self.timemode = "explicit"
-=======
                 "pandas.DatetimeIndex or NoneType and not of type {0}"
             )
             raise TypeError(msg.format(type(timeindex)))
@@ -102,7 +85,6 @@
             )
             warnings.warn(msg, FutureWarning)
             infer_last_interval = True
->>>>>>> e780c3fc
 
         if infer_last_interval is True and timeindex is not None:
             # Add one time interval to the timeindex by adding one time point.
@@ -149,9 +131,6 @@
 
         super().__init__(
             timeindex=timeindex, timeincrement=timeincrement, **kwargs
-<<<<<<< HEAD
-        )
-=======
         )
 
 
@@ -202,5 +181,4 @@
         number = round(hoy / interval)
     return pd.date_range(
         f"1/1/{year}", periods=number + 1, freq=f"{interval}H"
-    )
->>>>>>> e780c3fc
+    )