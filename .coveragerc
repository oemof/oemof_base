[paths]
source = src

[run]
branch = true
source =
    src
    tests
parallel = true
<<<<<<< HEAD
omit = */custom/*
       *test*
=======
omit = */experimental/*
>>>>>>> addd8a37

[report]
show_missing = true
precision = 2
omit = *migrations*<|MERGE_RESOLUTION|>--- conflicted
+++ resolved
@@ -7,12 +7,8 @@
     src
     tests
 parallel = true
-<<<<<<< HEAD
-omit = */custom/*
+omit = */experimental/*
        *test*
-=======
-omit = */experimental/*
->>>>>>> addd8a37
 
 [report]
 show_missing = true
