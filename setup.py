--- conflicted
+++ resolved
@@ -23,34 +23,6 @@
         return fh.read()
 
 
-<<<<<<< HEAD
-def read(fname):
-    return open(os.path.join(os.path.dirname(__file__), fname)).read()
-
-
-setup(name='oemof',
-      version=oemof.__version__,
-      author='oemof developer group',
-      author_email='contact@oemof.org',
-      description='The open energy modelling framework',
-      url='https://oemof.org/',
-      namespace_package=['oemof'],
-      long_description=read('README.rst'),
-      long_description_content_type='text/x-rst',
-      packages=find_packages(),
-      license='MIT',
-      install_requires=['blinker',
-                        'dill < 0.4',
-                        'numpy >= 1.7.0, < 1.18',
-                        'pandas >= 0.18.0, < 0.26',
-                        'pyomo >= 4.4.0, < 5.7',
-                        'networkx < 3.0'],
-      extras_require={'dev': ['nose', 'sphinx', 'sphinx_rtd_theme']},
-      entry_points={
-          'console_scripts': [
-              'oemof_installation_test = ' +
-              'oemof.tools.console_scripts:check_oemof_installation']})
-=======
 setup(
     name="oemof.solph",
     version="0.4.0.dev0",
@@ -65,11 +37,13 @@
         ),
         re.sub(":[a-z]+:`~?(.*?)`", r"``\1``", read("CHANGELOG.rst")),
     ),
+    long_description_content_type='text/x-rst',
     author="oemof developer group",
     author_email="contact@oemof.org",
-    url="oemof.org",
+    url="https://oemof.org",
     packages=["oemof"] + ["oemof." + p for p in find_packages("src/oemof")],
     package_dir={"": "src"},
+    namespace_package=['oemof'],
     py_modules=[splitext(basename(path))[0] for path in glob("src/*.py")],
     include_package_data=True,
     zip_safe=False,
@@ -106,12 +80,19 @@
     ],
     python_requires=">=3.6",
     install_requires=[
-        # eg: 'aspectlib==1.1.1', 'six>=1.7',
+        'blinker,
+        'dill,
+        'numpy,
+        'pandas,
+        'pyomo >= 4.4.0, < 6.0',
+        'networkx,
     ],
     extras_require={
-        # eg:
-        #   'rst': ['docutils>=0.11'],
-        #   ':python_version=="2.6"': ['argparse'],
+        'dev': ['nose', 'sphinx', 'sphinx_rtd_theme']
     },
-)
->>>>>>> b289ac73
+    
+    entry_points={
+          'console_scripts': [
+              'oemof_installation_test = ' +
+              'oemof.tools.console_scripts:check_oemof_installation']})
+)