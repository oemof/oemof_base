--- conflicted
+++ resolved
@@ -16,10 +16,6 @@
 
 import pandas as pd
 from nose.tools import eq_
-<<<<<<< HEAD
-from oemof.network.network import Entity
-=======
->>>>>>> 2ef25fe5
 
 from oemof import solph as solph
 from oemof.solph import processing
@@ -37,10 +33,6 @@
     # create an energy system
     idx = pd.date_range("1/1/2017", periods=periods, freq="H")
     es = solph.EnergySystem(timeindex=idx)
-<<<<<<< HEAD
-    Entity.registry = es
-=======
->>>>>>> 2ef25fe5
 
     # resources
     bgas = solph.buses.Bus(label="bgas")
