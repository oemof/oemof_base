# -*- coding: utf-8 -*-

"""
This test contains a ExtractionTurbineCHP class.


This file is part of project oemof (github.com/oemof/oemof). It's copyrighted
by the contributors recorded in the version control history of the file,
available from its original location
oemof/tests/test_scripts/test_solph/test_variable_chp/test_variable_chp.py

SPDX-License-Identifier: MIT
"""

import logging
import os

import pandas as pd
from nose.tools import eq_
<<<<<<< HEAD
from oemof.network.network import Entity
=======
>>>>>>> 2ef25fe5

from oemof import solph
from oemof.solph import views


def test_variable_chp(filename="variable_chp.csv", solver="cbc"):
    logging.info("Initialize the energy system")

    # create time index for 192 hours in May.
    date_time_index = pd.date_range("5/5/2012", periods=5, freq="H")
    energysystem = solph.EnergySystem(timeindex=date_time_index)
<<<<<<< HEAD
    Entity.registry = energysystem
=======
>>>>>>> 2ef25fe5

    # Read data file with heat and electrical demand (192 hours)
    full_filename = os.path.join(os.path.dirname(__file__), filename)
    data = pd.read_csv(full_filename, sep=",")

    ##########################################################################
    # Create oemof.solph objects
    ##########################################################################

    logging.info("Create oemof.solph objects")

    # create natural gas bus
    bgas = solph.buses.Bus(label=("natural", "gas"))
    energysystem.add(bgas)

    # create commodity object for gas resource
    energysystem.add(
        solph.components.Source(
            label=("commodity", "gas"),
            outputs={bgas: solph.flows.Flow(variable_costs=50)},
        )
    )

    # create two electricity buses and two heat buses
    bel = solph.buses.Bus(label=("electricity", 1))
    bel2 = solph.buses.Bus(label=("electricity", 2))
    bth = solph.buses.Bus(label=("heat", 1))
    bth2 = solph.buses.Bus(label=("heat", 2))
    energysystem.add(bel, bel2, bth, bth2)

    # create excess components for the elec/heat bus to allow overproduction
    energysystem.add(
        solph.components.Sink(
            label=("excess", "bth_2"), inputs={bth2: solph.flows.Flow()}
        )
    )
    energysystem.add(
        solph.components.Sink(
            label=("excess", "bth_1"), inputs={bth: solph.flows.Flow()}
        )
    )
    energysystem.add(
        solph.components.Sink(
            label=("excess", "bel_2"), inputs={bel2: solph.flows.Flow()}
        )
    )
    energysystem.add(
        solph.components.Sink(
            label=("excess", "bel_1"), inputs={bel: solph.flows.Flow()}
        )
    )

    # create simple sink object for electrical demand for each electrical bus
    energysystem.add(
        solph.components.Sink(
            label=("demand", "elec1"),
            inputs={
                bel: solph.flows.Flow(fix=data["demand_el"], nominal_value=1)
            },
        )
    )
    energysystem.add(
        solph.components.Sink(
            label=("demand", "elec2"),
            inputs={
                bel2: solph.flows.Flow(fix=data["demand_el"], nominal_value=1)
            },
        )
    )

    # create simple sink object for heat demand for each thermal bus
    energysystem.add(
        solph.components.Sink(
            label=("demand", "therm1"),
            inputs={
                bth: solph.flows.Flow(
                    fix=data["demand_th"], nominal_value=741000
                )
            },
        )
    )
    energysystem.add(
        solph.components.Sink(
            label=("demand", "therm2"),
            inputs={
                bth2: solph.flows.Flow(
                    fix=data["demand_th"], nominal_value=741000
                )
            },
        )
    )

    # create a fixed transformer to distribute to the heat_2 and elec_2 buses
    energysystem.add(
        solph.components.Transformer(
            label=("fixed_chp", "gas"),
            inputs={bgas: solph.flows.Flow(nominal_value=10e10)},
            outputs={bel2: solph.flows.Flow(), bth2: solph.flows.Flow()},
            conversion_factors={bel2: 0.3, bth2: 0.5},
        )
    )

    # create a fixed transformer to distribute to the heat and elec buses
    energysystem.add(
        solph.components.ExtractionTurbineCHP(
            label=("variable_chp", "gas"),
            inputs={bgas: solph.flows.Flow(nominal_value=10e10)},
            outputs={bel: solph.flows.Flow(), bth: solph.flows.Flow()},
            conversion_factors={bel: 0.3, bth: 0.5},
            conversion_factor_full_condensation={bel: 0.5},
        )
    )

    ##########################################################################
    # Optimise the energy system and plot the results
    ##########################################################################

    logging.info("Optimise the energy system")

    om = solph.Model(energysystem)

    logging.info("Solve the optimization problem")
    om.solve(solver=solver)

    optimisation_results = solph.processing.results(om)
    parameter = solph.processing.parameter_as_dict(energysystem)

    myresults = views.node(optimisation_results, "('natural', 'gas')")
    sumresults = myresults["sequences"].sum(axis=0)
    maxresults = myresults["sequences"].max(axis=0)

    variable_chp_dict_sum = {
        (("('natural', 'gas')", "('variable_chp', 'gas')"), "flow"): 2823024,
        (("('natural', 'gas')", "('fixed_chp', 'gas')"), "flow"): 3710208,
        (("('commodity', 'gas')", "('natural', 'gas')"), "flow"): 6533232,
    }

    variable_chp_dict_max = {
        (("('natural', 'gas')", "('variable_chp', 'gas')"), "flow"): 630332,
        (("('natural', 'gas')", "('fixed_chp', 'gas')"), "flow"): 785934,
        (("('commodity', 'gas')", "('natural', 'gas')"), "flow"): 1416266,
    }

    for key in variable_chp_dict_max.keys():
        logging.debug("Test the maximum value of {0}".format(key))
        eq_(
            int(round(maxresults[[key]])),
            int(round(variable_chp_dict_max[key])),
        )

    for key in variable_chp_dict_sum.keys():
        logging.debug("Test the summed up value of {0}".format(key))
        eq_(
            int(round(sumresults[[key]])),
            int(round(variable_chp_dict_sum[key])),
        )

    eq_(
        parameter[(energysystem.groups["('fixed_chp', 'gas')"], None)][
            "scalars"
        ]["label"],
        "('fixed_chp', 'gas')",
    )
    eq_(
        parameter[(energysystem.groups["('fixed_chp', 'gas')"], None)][
            "scalars"
        ]["conversion_factors_('electricity', 2)"],
        0.3,
    )

    # objective function
    eq_(round(solph.processing.meta_results(om)["objective"]), 326661590)<|MERGE_RESOLUTION|>--- conflicted
+++ resolved
@@ -17,10 +17,6 @@
 
 import pandas as pd
 from nose.tools import eq_
-<<<<<<< HEAD
-from oemof.network.network import Entity
-=======
->>>>>>> 2ef25fe5
 
 from oemof import solph
 from oemof.solph import views
@@ -32,10 +28,6 @@
     # create time index for 192 hours in May.
     date_time_index = pd.date_range("5/5/2012", periods=5, freq="H")
     energysystem = solph.EnergySystem(timeindex=date_time_index)
-<<<<<<< HEAD
-    Entity.registry = energysystem
-=======
->>>>>>> 2ef25fe5
 
     # Read data file with heat and electrical demand (192 hours)
     full_filename = os.path.join(os.path.dirname(__file__), filename)
