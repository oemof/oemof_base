--- conflicted
+++ resolved
@@ -230,14 +230,10 @@
         self.compare_lp_files("nominal_value_to_zero.lp")
 
     def test_fixed_source_invest_sink(self):
-<<<<<<< HEAD
-        """Constraints test for fixed source + invest sink w. `summed_max`"""
-=======
         """
         Wrong constraints for fixed source + invest sink w.
         `full_load_time_max`.
         """
->>>>>>> 1f53f781
 
         bel = solph.buses.Bus(label="electricityBus")
 
@@ -1633,7 +1629,6 @@
         )
         self.compare_lp_files("flow_invest_with_offset_no_minimum.lp")
 
-<<<<<<< HEAD
     def test_integral_limit_error_no_multi_period(self):
         """Test error being thrown if model is not a multi-period model"""
         bel = solph.buses.Bus(label="electricityBus")
@@ -1694,7 +1689,7 @@
         )
 
         self.compare_lp_files("integer_source.lp")
-=======
+
     def test_nonequidistant_storage(self):
         """Constraint test of an energysystem with nonequidistant timeindex"""
         idxh = pd.date_range("1/1/2017", periods=3, freq="H")
@@ -1719,5 +1714,4 @@
         )
         es.add(b_gas, b_th, boiler, storage)
         om = solph.Model(es)
-        self.compare_lp_files("nonequidistant_timeindex.lp", my_om=om)
->>>>>>> 1f53f781
+        self.compare_lp_files("nonequidistant_timeindex.lp", my_om=om)