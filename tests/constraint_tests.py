--- conflicted
+++ resolved
@@ -1381,16 +1381,23 @@
         self.compare_lp_files("flow_invest_with_offset.lp")
 
     def test_nonconvex_invest_source_with_offset_no_minimum(self):
-<<<<<<< HEAD
-        """ Non convex invest flow with offset, without minimum.
-        """
-        bel = solph.Bus(label='electricityBus')
-
-        solph.Source(label='source_nonconvex_invest', inputs={bel: solph.Flow(
-            summed_max=2.3, variable_costs=25, max=0.8,
-            investment=solph.Investment(ep_costs=500, maximum=1234,
-                                        offset=34, nonconvex=True))})
-        self.compare_lp_files('flow_invest_with_offset_no_minimum.lp')
+        """Non convex invest flow with offset, without minimum."""
+        bel = solph.buses.Bus(label="electricityBus")
+
+        solph.components.Source(
+            label="source_nonconvex_invest",
+            inputs={
+                bel: solph.flows.Flow(
+                    full_load_time_max=2.3,
+                    variable_costs=25,
+                    max=0.8,
+                    investment=solph.Investment(
+                        ep_costs=500, maximum=1234, offset=34, nonconvex=True
+                    ),
+                )
+            },
+        )
+        self.compare_lp_files("flow_invest_with_offset_no_minimum.lp")
 
     def test_nonequidistant_storage(self):
         """Constraint test of an energysystem with nonequidistant timeindex"""
@@ -1417,23 +1424,4 @@
             initial_storage_level=1)
         es.add(b_gas, b_th, boiler, storage)
         om = solph.Model(es)
-        self.compare_lp_files('nonequidistant_timeindex.lp', my_om=om)
-=======
-        """Non convex invest flow with offset, without minimum."""
-        bel = solph.buses.Bus(label="electricityBus")
-
-        solph.components.Source(
-            label="source_nonconvex_invest",
-            inputs={
-                bel: solph.flows.Flow(
-                    full_load_time_max=2.3,
-                    variable_costs=25,
-                    max=0.8,
-                    investment=solph.Investment(
-                        ep_costs=500, maximum=1234, offset=34, nonconvex=True
-                    ),
-                )
-            },
-        )
-        self.compare_lp_files("flow_invest_with_offset_no_minimum.lp")
->>>>>>> e780c3fc
+        self.compare_lp_files('nonequidistant_timeindex.lp', my_om=om)