# -*- coding: utf-8 -

"""Test the created constraints against approved constraints.

This file is part of project oemof (github.com/oemof/oemof). It's copyrighted
by the contributors recorded in the version control history of the file,
available from its original location oemof/tests/constraint_tests.py

SPDX-License-Identifier: MIT
"""

import logging
import re
from difflib import unified_diff
from os import path as ospath

import pandas as pd
from nose.tools import assert_raises
from nose.tools import eq_
from oemof.network.network import Node

from oemof import solph

logging.disable(logging.INFO)


class TestsConstraint:
    @classmethod
    def setup_class(cls):
        cls.objective_pattern = re.compile(
            r"^objective.*(?=s\.t\.)", re.DOTALL | re.MULTILINE
        )

        cls.date_time_index = pd.date_range("1/1/2012", periods=3, freq="H")

        cls.tmppath = solph.helpers.extend_basic_path("tmp")
        logging.info(cls.tmppath)

    def setup(self):
        self.energysystem = solph.EnergySystem(
            groupings=solph.GROUPINGS, timeindex=self.date_time_index
        )
        Node.registry = self.energysystem

    def get_om(self):
        return solph.Model(
            self.energysystem, timeindex=self.energysystem.timeindex
        )

    def compare_lp_files(self, filename, ignored=None, my_om=None):
        r"""Compare lp-files to check constraints generated within solph.

        An lp-file is being generated automatically when the tests are
        executed. Make sure that you create an empty file first and
        transfer the content from the one that has been created automatically
        into this one afterwards. Please ensure that the content is being
        checked carefully. Otherwise, errors are included within the code base.
        """
        if my_om is None:
            om = self.get_om()
        else:
            om = my_om
        tmp_filename = filename.replace(".lp", "") + "_tmp.lp"
        new_filename = ospath.join(self.tmppath, tmp_filename)
        om.write(new_filename, io_options={"symbolic_solver_labels": True})
        logging.info("Comparing with file: {0}".format(filename))
        with open(ospath.join(self.tmppath, tmp_filename)) as generated_file:
            with open(
                ospath.join(
                    ospath.dirname(ospath.realpath(__file__)),
                    "lp_files",
                    filename,
                )
            ) as expected_file:

                def chop_trailing_whitespace(lines):
                    return [re.sub(r"\s*$", "", ln) for ln in lines]

                def remove(pattern, lines):
                    if not pattern:
                        return lines
                    return re.subn(pattern, "", "\n".join(lines))[0].split(
                        "\n"
                    )

                expected = remove(
                    ignored,
                    chop_trailing_whitespace(expected_file.readlines()),
                )
                generated = remove(
                    ignored,
                    chop_trailing_whitespace(generated_file.readlines()),
                )

                def normalize_to_positive_results(lines):
                    negative_result_indices = [
                        n
                        for n, line in enumerate(lines)
                        if re.match("^= -", line)
                    ]
                    equation_start_indices = [
                        [
                            n
                            for n in reversed(range(0, nri))
                            if re.match(".*:$", lines[n])
                        ][0]
                        + 1
                        for nri in negative_result_indices
                    ]
                    for (start, end) in zip(
                        equation_start_indices, negative_result_indices
                    ):
                        for n in range(start, end):
                            lines[n] = (
                                "-"
                                if lines[n] and lines[n][0] == "+"
                                else "+"
                                if lines[n]
                                else lines[n]
                            ) + lines[n][1:]
                        lines[end] = "= " + lines[end][3:]
                    return lines

                expected = normalize_to_positive_results(expected)
                generated = normalize_to_positive_results(generated)

                eq_(
                    generated,
                    expected,
                    "Failed matching expected with generated lp file:\n"
                    + "\n".join(
                        unified_diff(
                            expected,
                            generated,
                            fromfile=ospath.relpath(expected_file.name),
                            tofile=ospath.basename(generated_file.name),
                            lineterm="",
                        )
                    ),
                )

    def test_linear_transformer(self):
        """Constraint test of a Transformer without Investment."""
        bgas = solph.Bus(label="gas")

        bel = solph.Bus(label="electricity")

        solph.Transformer(
            label="powerplantGas",
            inputs={bgas: solph.Flow()},
            outputs={bel: solph.Flow(nominal_value=10e10, variable_costs=50)},
            conversion_factors={bel: 0.58},
        )

        self.compare_lp_files("linear_transformer.lp")

    def test_linear_transformer_invest(self):
        """Constraint test of a Transformer with Investment."""

        bgas = solph.Bus(label="gas")

        bel = solph.Bus(label="electricity")

        solph.Transformer(
            label="powerplant_gas",
            inputs={bgas: solph.Flow()},
            outputs={
                bel: solph.Flow(
                    variable_costs=50,
                    investment=solph.Investment(maximum=1000, ep_costs=20),
                )
            },
            conversion_factors={bel: 0.58},
        )

        self.compare_lp_files("linear_transformer_invest.lp")

    def test_max_source_min_sink(self):
        """"""
        bel = solph.Bus(label="electricityBus")

        solph.Source(
            label="wind",
            outputs={
                bel: solph.Flow(nominal_value=54, max=(0.85, 0.95, 0.61))
            },
        )

        solph.Sink(
            label="minDemand",
            inputs={
                bel: solph.Flow(
                    nominal_value=54, min=(0.84, 0.94, 0.59), variable_costs=14
                )
            },
        )

        self.compare_lp_files("max_source_min_sink.lp")

    def test_fixed_source_variable_sink(self):
        """Constraint test with a fixed source and a variable sink."""

        bel = solph.Bus(label="electricityBus")

        solph.Source(
            label="wind",
            outputs={
                bel: solph.Flow(fix=[0.43, 0.72, 0.29], nominal_value=10e5)
            },
        )

        solph.Sink(label="excess", inputs={bel: solph.Flow(variable_costs=40)})

        self.compare_lp_files("fixed_source_variable_sink.lp")

    def test_nominal_value_to_zero(self):
        """If the nominal value is set to zero nothing should happen."""
        bel = solph.Bus(label="electricityBus")

        solph.Source(label="s1", outputs={bel: solph.Flow(nominal_value=0)})
        self.compare_lp_files("nominal_value_to_zero.lp")

    def test_fixed_source_invest_sink(self):
        """Wrong constraints for fixed source + invest sink w. `summed_max`."""

        bel = solph.Bus(label="electricityBus")

        solph.Source(
            label="wind",
            outputs={bel: solph.Flow(fix=[12, 16, 14], nominal_value=1000000)},
        )

        solph.Sink(
            label="excess",
            inputs={
                bel: solph.Flow(
                    summed_max=2.3,
                    variable_costs=25,
                    max=0.8,
                    investment=solph.Investment(
                        ep_costs=500, maximum=10e5, existing=50
                    ),
                )
            },
        )

        self.compare_lp_files("fixed_source_invest_sink.lp")

    def test_invest_source_fixed_sink(self):
        """Constraint test with a fixed sink and a dispatch invest source."""

        bel = solph.Bus(label="electricityBus")

        solph.Source(
            label="pv",
            outputs={
                bel: solph.Flow(
                    max=[45, 83, 65],
                    variable_costs=13,
                    investment=solph.Investment(ep_costs=123),
                )
            },
        )

        solph.Sink(
            label="excess",
            inputs={bel: solph.Flow(fix=[0.5, 0.8, 0.3], nominal_value=10e4)},
        )

        self.compare_lp_files("invest_source_fixed_sink.lp")

    def test_storage(self):
        """"""
        bel = solph.Bus(label="electricityBus")

        solph.components.GenericStorage(
            label="storage_no_invest",
            inputs={bel: solph.Flow(nominal_value=16667, variable_costs=56)},
            outputs={bel: solph.Flow(nominal_value=16667, variable_costs=24)},
            nominal_storage_capacity=10e4,
            loss_rate=0.13,
            inflow_conversion_factor=0.97,
            outflow_conversion_factor=0.86,
            initial_storage_level=0.4,
        )

        self.compare_lp_files("storage.lp")

    def test_storage_invest_1(self):
        """All invest variables are coupled. The invest variables of the Flows
        will be created during the initialisation of the storage e.g. battery
        """
        bel = solph.Bus(label="electricityBus")

        solph.components.GenericStorage(
            label="storage1",
            inputs={bel: solph.Flow(variable_costs=56)},
            outputs={bel: solph.Flow(variable_costs=24)},
            nominal_storage_capacity=None,
            loss_rate=0.13,
            max_storage_level=0.9,
            min_storage_level=0.1,
            invest_relation_input_capacity=1 / 6,
            invest_relation_output_capacity=1 / 6,
            inflow_conversion_factor=0.97,
            outflow_conversion_factor=0.86,
            investment=solph.Investment(ep_costs=145, maximum=234),
        )

        self.compare_lp_files("storage_invest_1.lp")

    def test_storage_invest_2(self):
        """All can be free extended to their own cost."""
        bel = solph.Bus(label="electricityBus")

        solph.components.GenericStorage(
            label="storage2",
            inputs={bel: solph.Flow(investment=solph.Investment(ep_costs=99))},
            outputs={bel: solph.Flow(investment=solph.Investment(ep_costs=9))},
            investment=solph.Investment(ep_costs=145),
            initial_storage_level=0.5,
        )
        self.compare_lp_files("storage_invest_2.lp")

    def test_storage_invest_3(self):
        """The storage capacity is fixed, but the Flows can be extended.
        e.g. PHES with a fixed basin but the pump and the turbine can be
        adapted
        """
        bel = solph.Bus(label="electricityBus")

        solph.components.GenericStorage(
            label="storage3",
            inputs={bel: solph.Flow(investment=solph.Investment(ep_costs=99))},
            outputs={bel: solph.Flow(investment=solph.Investment(ep_costs=9))},
            nominal_storage_capacity=5000,
        )
        self.compare_lp_files("storage_invest_3.lp")

    def test_storage_invest_4(self):
        """Only the storage capacity can be extended."""
        bel = solph.Bus(label="electricityBus")

        solph.components.GenericStorage(
            label="storage4",
            inputs={bel: solph.Flow(nominal_value=80)},
            outputs={bel: solph.Flow(nominal_value=100)},
            investment=solph.Investment(ep_costs=145, maximum=500),
        )
        self.compare_lp_files("storage_invest_4.lp")

    def test_storage_invest_5(self):
        """The storage capacity is fixed, but the Flows can be extended.
        e.g. PHES with a fixed basin but the pump and the turbine can be
        adapted. The installed capacity of the pump is 10 % bigger than the
        the capacity of the turbine due to 'invest_relation_input_output=1.1'.
        """
        bel = solph.Bus(label="electricityBus")

        solph.components.GenericStorage(
            label="storage5",
            inputs={
                bel: solph.Flow(
                    investment=solph.Investment(ep_costs=99, existing=110)
                )
            },
            outputs={
                bel: solph.Flow(investment=solph.Investment(existing=100))
            },
            invest_relation_input_output=1.1,
            nominal_storage_capacity=10000,
        )
        self.compare_lp_files("storage_invest_5.lp")

    def test_storage_invest_6(self):
        """Like test_storage_invest_5 but there can also be an investment in
        the basin.
        """
        bel = solph.Bus(label="electricityBus")

        solph.components.GenericStorage(
            label="storage6",
            inputs={
                bel: solph.Flow(
                    investment=solph.Investment(ep_costs=99, existing=110)
                )
            },
            outputs={
                bel: solph.Flow(investment=solph.Investment(existing=100))
            },
            invest_relation_input_output=1.1,
            investment=solph.Investment(ep_costs=145, existing=10000),
        )
        self.compare_lp_files("storage_invest_6.lp")

    def test_storage_minimum_invest(self):
        """All invest variables are coupled. The invest variables of the Flows
        will be created during the initialisation of the storage e.g. battery
        """
        bel = solph.Bus(label="electricityBus")

        solph.components.GenericStorage(
            label="storage1",
            inputs={bel: solph.Flow()},
            outputs={bel: solph.Flow()},
            investment=solph.Investment(
                ep_costs=145, minimum=100, maximum=200
            ),
        )

        self.compare_lp_files("storage_invest_minimum.lp")

    def test_storage_unbalanced(self):
        """Testing a unbalanced storage (e.g. battery)."""
        bel = solph.Bus(label="electricityBus")

        solph.components.GenericStorage(
            label="storage1",
            inputs={bel: solph.Flow()},
            outputs={bel: solph.Flow()},
            nominal_storage_capacity=1111,
            initial_storage_level=None,
            balanced=False,
            invest_relation_input_capacity=1,
            invest_relation_output_capacity=1,
        )
        self.compare_lp_files("storage_unbalanced.lp")

    def test_storage_invest_unbalanced(self):
        """Testing a unbalanced storage (e.g. battery)."""
        bel = solph.Bus(label="electricityBus")

        solph.components.GenericStorage(
            label="storage1",
            inputs={bel: solph.Flow()},
            outputs={bel: solph.Flow()},
            nominal_storage_capacity=None,
            initial_storage_level=0.5,
            balanced=False,
            invest_relation_input_capacity=1,
            invest_relation_output_capacity=1,
            investment=solph.Investment(ep_costs=145),
        )
        self.compare_lp_files("storage_invest_unbalanced.lp")

    def test_storage_fixed_losses(self):
        """"""
        bel = solph.Bus(label="electricityBus")

        solph.components.GenericStorage(
            label="storage_no_invest",
            inputs={bel: solph.Flow(nominal_value=16667, variable_costs=56)},
            outputs={bel: solph.Flow(nominal_value=16667, variable_costs=24)},
            nominal_storage_capacity=1e5,
            loss_rate=0.13,
            fixed_losses_relative=0.01,
            fixed_losses_absolute=3,
            inflow_conversion_factor=0.97,
            outflow_conversion_factor=0.86,
            initial_storage_level=0.4,
        )

        self.compare_lp_files("storage_fixed_losses.lp")

    def test_storage_invest_1_fixed_losses(self):
        """All invest variables are coupled. The invest variables of the Flows
        will be created during the initialisation of the storage e.g. battery
        """
        bel = solph.Bus(label="electricityBus")

        solph.components.GenericStorage(
            label="storage1",
            inputs={bel: solph.Flow(variable_costs=56)},
            outputs={bel: solph.Flow(variable_costs=24)},
            nominal_storage_capacity=None,
            loss_rate=0.13,
            fixed_losses_relative=0.01,
            fixed_losses_absolute=3,
            max_storage_level=0.9,
            min_storage_level=0.1,
            invest_relation_input_capacity=1 / 6,
            invest_relation_output_capacity=1 / 6,
            inflow_conversion_factor=0.97,
            outflow_conversion_factor=0.86,
            investment=solph.Investment(ep_costs=145, maximum=234),
        )

        self.compare_lp_files("storage_invest_1_fixed_losses.lp")

    def test_transformer(self):
        """Constraint test of a LinearN1Transformer without Investment."""
        bgas = solph.Bus(label="gasBus")
        bbms = solph.Bus(label="biomassBus")
        bel = solph.Bus(label="electricityBus")
        bth = solph.Bus(label="thermalBus")

        solph.Transformer(
            label="powerplantGasCoal",
            inputs={bbms: solph.Flow(), bgas: solph.Flow()},
            outputs={
                bel: solph.Flow(variable_costs=50),
                bth: solph.Flow(nominal_value=5e10, variable_costs=20),
            },
            conversion_factors={bgas: 0.4, bbms: 0.1, bel: 0.3, bth: 0.5},
        )

        self.compare_lp_files("transformer.lp")

    def test_transformer_invest(self):
        """Constraint test of a LinearN1Transformer with Investment."""

        bgas = solph.Bus(label="gasBus")
        bcoal = solph.Bus(label="coalBus")
        bel = solph.Bus(label="electricityBus")
        bth = solph.Bus(label="thermalBus")

        solph.Transformer(
            label="powerplant_gas_coal",
            inputs={bgas: solph.Flow(), bcoal: solph.Flow()},
            outputs={
                bel: solph.Flow(
                    variable_costs=50,
                    investment=solph.Investment(maximum=1000, ep_costs=20),
                ),
                bth: solph.Flow(variable_costs=20),
            },
            conversion_factors={bgas: 0.58, bcoal: 0.2, bel: 0.3, bth: 0.5},
        )

        self.compare_lp_files("transformer_invest.lp")

    def test_transformer_invest_with_existing(self):
        """Constraint test of a LinearN1Transformer with Investment."""

        bgas = solph.Bus(label="gasBus")
        bcoal = solph.Bus(label="coalBus")
        bel = solph.Bus(label="electricityBus")
        bth = solph.Bus(label="thermalBus")

        solph.Transformer(
            label="powerplant_gas_coal",
            inputs={bgas: solph.Flow(), bcoal: solph.Flow()},
            outputs={
                bel: solph.Flow(
                    variable_costs=50,
                    investment=solph.Investment(
                        maximum=1000, ep_costs=20, existing=200
                    ),
                ),
                bth: solph.Flow(variable_costs=20),
            },
            conversion_factors={bgas: 0.58, bcoal: 0.2, bel: 0.3, bth: 0.5},
        )

        self.compare_lp_files("transformer_invest_with_existing.lp")

    def test_linear_transformer_chp(self):
        """
        Constraint test of a Transformer without Investment (two outputs).
        """
        bgas = solph.Bus(label="gasBus")
        bheat = solph.Bus(label="heatBus")
        bel = solph.Bus(label="electricityBus")

        solph.Transformer(
            label="CHPpowerplantGas",
            inputs={bgas: solph.Flow(nominal_value=10e10, variable_costs=50)},
            outputs={bel: solph.Flow(), bheat: solph.Flow()},
            conversion_factors={bel: 0.4, bheat: 0.5},
        )

        self.compare_lp_files("linear_transformer_chp.lp")

    def test_linear_transformer_chp_invest(self):
        """Constraint test of a Transformer with Investment (two outputs)."""

        bgas = solph.Bus(label="gasBus")
        bheat = solph.Bus(label="heatBus")
        bel = solph.Bus(label="electricityBus")

        solph.Transformer(
            label="chp_powerplant_gas",
            inputs={
                bgas: solph.Flow(
                    variable_costs=50,
                    investment=solph.Investment(maximum=1000, ep_costs=20),
                )
            },
            outputs={bel: solph.Flow(), bheat: solph.Flow()},
            conversion_factors={bel: 0.4, bheat: 0.5},
        )

        self.compare_lp_files("linear_transformer_chp_invest.lp")

    def test_variable_chp(self):
        """"""
        bel = solph.Bus(label="electricityBus")
        bth = solph.Bus(label="heatBus")
        bgas = solph.Bus(label="commodityBus")

        solph.components.ExtractionTurbineCHP(
            label="variable_chp_gas1",
            inputs={bgas: solph.Flow(nominal_value=100)},
            outputs={bel: solph.Flow(), bth: solph.Flow()},
            conversion_factors={bel: 0.3, bth: 0.5},
            conversion_factor_full_condensation={bel: 0.5},
        )

        solph.components.ExtractionTurbineCHP(
            label="variable_chp_gas2",
            inputs={bgas: solph.Flow(nominal_value=100)},
            outputs={bel: solph.Flow(), bth: solph.Flow()},
            conversion_factors={bel: 0.3, bth: 0.5},
            conversion_factor_full_condensation={bel: 0.5},
        )

        self.compare_lp_files("variable_chp.lp")

    def test_generic_invest_limit(self):
        """"""
        bus = solph.Bus(label="bus_1")

        solph.Source(
            label="source_0",
            outputs={
                bus: solph.Flow(
                    investment=solph.Investment(ep_costs=50, space=4)
                )
            },
        )

        solph.Source(
            label="source_1",
            outputs={
                bus: solph.Flow(
                    investment=solph.Investment(ep_costs=100, space=1)
                )
            },
        )

        solph.Source(
            label="source_2",
            outputs={
                bus: solph.Flow(investment=solph.Investment(ep_costs=75))
            },
        )

        om = self.get_om()

        om = solph.constraints.additional_investment_flow_limit(
            om, "space", limit=20
        )

        self.compare_lp_files("generic_invest_limit.lp", my_om=om)

    def test_emission_constraints(self):
        """"""
        bel = solph.Bus(label="electricityBus")

        solph.Source(
            label="source1",
            outputs={
                bel: solph.Flow(
                    nominal_value=100, emission_factor=[0.5, -1.0, 2.0]
                )
            },
        )
        solph.Source(
            label="source2",
            outputs={bel: solph.Flow(nominal_value=100, emission_factor=3.5)},
        )

        # Should be ignored because the emission attribute is not defined.
        solph.Source(
            label="source3", outputs={bel: solph.Flow(nominal_value=100)}
        )

        om = self.get_om()

        solph.constraints.emission_limit(om, limit=777)

        self.compare_lp_files("emission_limit.lp", my_om=om)

    def test_flow_count_limit(self):
        """"""
        bel = solph.Bus(label="electricityBus")

        solph.Source(
            label="source1",
            outputs={
                bel: solph.Flow(
                    nonconvex=solph.NonConvex(),
                    nominal_value=100,
                    emission_factor=[0.5, -1.0, 2.0],
                )
            },
        )
        solph.Source(
            label="source2",
            outputs={
                bel: solph.Flow(
                    nonconvex=solph.NonConvex(),
                    nominal_value=100,
                    emission_factor=3.5,
                )
            },
        )

        # Should be ignored because emission_factor is not defined.
        solph.Source(
            label="source3",
            outputs={
                bel: solph.Flow(nonconvex=solph.NonConvex(), nominal_value=100)
            },
        )

        # Should be ignored because it is not NonConvex.
        solph.Source(
            label="source4",
            outputs={
                bel: solph.Flow(
                    emission_factor=1.5, min=0.3, nominal_value=100
                )
            },
        )

        om = self.get_om()

        # one of the two flows has to be active
        solph.constraints.limit_active_flow_count_by_keyword(
            om, "emission_factor", lower_limit=1, upper_limit=2
        )

        self.compare_lp_files("flow_count_limit.lp", my_om=om)

    def test_shared_limit(self):
        """"""
        b1 = solph.Bus(label="bus")

        storage1 = solph.components.GenericStorage(
            label="storage1",
            nominal_storage_capacity=5,
            inputs={b1: solph.Flow()},
            outputs={b1: solph.Flow()},
        )
        storage2 = solph.components.GenericStorage(
            label="storage2",
            nominal_storage_capacity=5,
            inputs={b1: solph.Flow()},
            outputs={b1: solph.Flow()},
        )

        model = self.get_om()

        components = [storage1, storage2]

        solph.constraints.shared_limit(
            model,
            model.GenericStorageBlock.storage_content,
            "limit_storage",
            components,
            [0.5, 1.25],
            upper_limit=7,
        )

        self.compare_lp_files("shared_limit.lp", my_om=model)

    def test_flow_without_emission_for_emission_constraint(self):
        """"""

        def define_emission_limit():
            bel = solph.Bus(label="electricityBus")
            solph.Source(
                label="source1",
                outputs={
                    bel: solph.Flow(nominal_value=100, emission_factor=0.8)
                },
            )
            solph.Source(
                label="source2", outputs={bel: solph.Flow(nominal_value=100)}
            )
            om = self.get_om()
            solph.constraints.emission_limit(om, om.flows, limit=777)

        assert_raises(AttributeError, define_emission_limit)

    def test_flow_without_emission_for_emission_constraint_no_error(self):
        """"""
        bel = solph.Bus(label="electricityBus")
        solph.Source(
            label="source1",
            outputs={bel: solph.Flow(nominal_value=100, emission_factor=0.8)},
        )
        solph.Source(
            label="source2", outputs={bel: solph.Flow(nominal_value=100)}
        )
        om = self.get_om()
        solph.constraints.emission_limit(om, limit=777)

    def test_equate_variables_constraint(self):
        """Testing the equate_variables function in the constraint module."""
        bus1 = solph.Bus(label="Bus1")
        storage = solph.components.GenericStorage(
            label="storage_constraint",
            invest_relation_input_capacity=0.2,
            invest_relation_output_capacity=0.2,
            inputs={bus1: solph.Flow()},
            outputs={bus1: solph.Flow()},
            investment=solph.Investment(ep_costs=145),
        )
        sink = solph.Sink(
            label="Sink",
            inputs={
                bus1: solph.Flow(investment=solph.Investment(ep_costs=500))
            },
        )
        source = solph.Source(
            label="Source",
            outputs={
                bus1: solph.Flow(investment=solph.Investment(ep_costs=123))
            },
        )
        om = self.get_om()
        solph.constraints.equate_variables(
            om,
            om.InvestmentFlow.invest[source, bus1],
            om.InvestmentFlow.invest[bus1, sink],
            2,
        )
        solph.constraints.equate_variables(
            om,
            om.InvestmentFlow.invest[source, bus1],
            om.GenericInvestmentStorageBlock.invest[storage],
        )

        self.compare_lp_files("connect_investment.lp", my_om=om)

    def test_gradient(self):
        """Testing min and max runtimes for nonconvex flows."""
        bel = solph.Bus(label="electricityBus")

        solph.Source(
            label="powerplant",
            outputs={
                bel: solph.Flow(
                    nominal_value=999,
                    variable_costs=23,
                    positive_gradient={"ub": 0.03, "costs": 7},
                    negative_gradient={"ub": 0.05, "costs": 8},
                )
            },
        )

        self.compare_lp_files("source_with_gradient.lp")

    def test_investment_limit(self):
        """Testing the investment_limit function in the constraint module."""
        bus1 = solph.Bus(label="Bus1")
        solph.components.GenericStorage(
            label="storage_invest_limit",
            invest_relation_input_capacity=0.2,
            invest_relation_output_capacity=0.2,
            inputs={bus1: solph.Flow()},
            outputs={bus1: solph.Flow()},
            investment=solph.Investment(ep_costs=145),
        )
        solph.Source(
            label="Source",
            outputs={
                bus1: solph.Flow(investment=solph.Investment(ep_costs=123))
            },
        )
        om = self.get_om()
        solph.constraints.investment_limit(om, limit=900)

        self.compare_lp_files("investment_limit.lp", my_om=om)

    def test_min_max_runtime(self):
        """Testing min and max runtimes for nonconvex flows."""
        bus_t = solph.Bus(label="Bus_T")
        solph.Source(
            label="cheap_plant_min_down_constraints",
            outputs={
                bus_t: solph.Flow(
                    nominal_value=10,
                    min=0.5,
                    max=1.0,
                    variable_costs=10,
                    nonconvex=solph.NonConvex(
                        minimum_downtime=4,
                        minimum_uptime=2,
                        initial_status=2,
                        startup_costs=5,
                        shutdown_costs=7,
                    ),
                )
            },
        )
        self.compare_lp_files("min_max_runtime.lp")

    def test_activity_costs(self):
        """Testing activity_costs attribute for nonconvex flows."""
        bus_t = solph.Bus(label="Bus_C")
        solph.Source(
            label="cheap_plant_activity_costs",
            outputs={
                bus_t: solph.Flow(
                    nominal_value=10,
                    min=0.5,
                    max=1.0,
                    variable_costs=10,
                    nonconvex=solph.NonConvex(activity_costs=2),
                )
            },
        )
        self.compare_lp_files("activity_costs.lp")

    def test_piecewise_linear_transformer_cc(self):
        """Testing PiecewiseLinearTransformer using CC formulation."""
        bgas = solph.Bus(label="gasBus")
        bel = solph.Bus(label="electricityBus")
        solph.custom.PiecewiseLinearTransformer(
            label="pwltf",
            inputs={bgas: solph.Flow(nominal_value=100, variable_costs=1)},
            outputs={bel: solph.Flow()},
            in_breakpoints=[0, 25, 50, 75, 100],
            conversion_function=lambda x: x ** 2,
            pw_repn="CC",
        )
        self.compare_lp_files("piecewise_linear_transformer_cc.lp")

    def test_piecewise_linear_transformer_dcc(self):
        """Testing PiecewiseLinearTransformer using DCC formulation."""
        bgas = solph.Bus(label="gasBus")
        bel = solph.Bus(label="electricityBus")
        solph.custom.PiecewiseLinearTransformer(
            label="pwltf",
            inputs={bgas: solph.Flow(nominal_value=100, variable_costs=1)},
            outputs={bel: solph.Flow()},
            in_breakpoints=[0, 25, 50, 75, 100],
            conversion_function=lambda x: x ** 2,
            pw_repn="DCC",
        )
        self.compare_lp_files("piecewise_linear_transformer_dcc.lp")

    def test_maximum_startups(self):
        """Testing maximum_startups attribute for nonconvex flows."""
        bus_t = solph.Bus(label="Bus_C")
        solph.Source(
            label="cheap_plant_maximum_startups",
            outputs={
                bus_t: solph.Flow(
                    nominal_value=10,
                    min=0.5,
                    max=1.0,
                    variable_costs=10,
                    nonconvex=solph.NonConvex(maximum_startups=2),
                )
            },
        )
        self.compare_lp_files("maximum_startups.lp")

    def test_maximum_shutdowns(self):
        """Testing maximum_shutdowns attribute for nonconvex flows."""
        bus_t = solph.Bus(label="Bus_C")
        solph.Source(
            label="cheap_plant_maximum_shutdowns",
            outputs={
                bus_t: solph.Flow(
                    nominal_value=10,
                    min=0.5,
                    max=1.0,
                    variable_costs=10,
                    nonconvex=solph.NonConvex(maximum_shutdowns=2),
                )
            },
        )
        self.compare_lp_files("maximum_shutdowns.lp")

    def test_offsettransformer(self):
        """Constraint test of a OffsetTransformer."""
        bgas = solph.Bus(label="gasBus")
        bth = solph.Bus(label="thermalBus")

        solph.components.OffsetTransformer(
            label="gasboiler",
            inputs={
                bgas: solph.Flow(
                    nonconvex=solph.NonConvex(),
                    nominal_value=100,
                    min=0.32,
                )
            },
            outputs={bth: solph.Flow()},
            coefficients=[-17, 0.9],
        )

        self.compare_lp_files("offsettransformer.lp")

    def test_dsm_module_DIW(self):
        """Constraint test of SinkDSM with approach=DLR"""

        b_elec = solph.Bus(label="bus_elec")
        solph.custom.SinkDSM(
            label="demand_dsm",
            inputs={b_elec: solph.Flow()},
            demand=[1] * 3,
            capacity_up=[0.5] * 3,
            capacity_down=[0.5] * 3,
<<<<<<< HEAD
            approach='DIW',
            max_demand=1,
            max_capacity_up=1,
            max_capacity_down=1,
=======
            method="delay",
>>>>>>> b3cb5d8f
            delay_time=1,
            cost_dsm_down_shift=2,
            shed_eligibility=False
        )
<<<<<<< HEAD
        self.compare_lp_files('dsm_module_DIW.lp')
=======
        self.compare_lp_files("dsm_module_delay.lp")
>>>>>>> b3cb5d8f

    def test_dsm_module_DLR(self):
        """Constraint test of SinkDSM with approach=DLR"""

        b_elec = solph.Bus(label='bus_elec')
        solph.custom.SinkDSM(
            label='demand_dsm',
            inputs={b_elec: solph.Flow()},
            demand=[1] * 3,
            capacity_up=[0.5] * 3,
            capacity_down=[0.5] * 3,
            approach='DLR',
            max_demand=1,
            max_capacity_up=1,
            max_capacity_down=1,
            delay_time=2,
            shift_time=1,
            cost_dsm_down_shift=2,
            shed_eligibility=False
        )
        self.compare_lp_files('dsm_module_DLR.lp')

    def test_dsm_module_oemof(self):
        """Constraint test of SinkDSM with approach=oemof"""

        b_elec = solph.Bus(label="bus_elec")
        solph.custom.SinkDSM(
            label="demand_dsm",
            inputs={b_elec: solph.Flow()},
            demand=[1] * 3,
            capacity_up=[0.5, 0.4, 0.5],
            capacity_down=[0.5, 0.4, 0.5],
<<<<<<< HEAD
            approach='oemof',
            max_demand=1,
            max_capacity_up=1,
            max_capacity_down=1,
=======
            method="interval",
>>>>>>> b3cb5d8f
            shift_interval=2,
            cost_dsm_down_shift=2,
            shed_eligibility=False
        )
<<<<<<< HEAD
        self.compare_lp_files('dsm_module_oemof.lp')
=======
        self.compare_lp_files("dsm_module_interval.lp")
>>>>>>> b3cb5d8f

    def test_nonconvex_investment_storage_without_offset(self):
        """All invest variables are coupled. The invest variables of the Flows
        will be created during the initialisation of the storage e.g. battery
        """
        bel = solph.Bus(label="electricityBus")

        solph.components.GenericStorage(
            label="storage_non_convex",
            inputs={bel: solph.Flow(variable_costs=56)},
            outputs={bel: solph.Flow(variable_costs=24)},
            nominal_storage_capacity=None,
            loss_rate=0.13,
            max_storage_level=0.9,
            min_storage_level=0.1,
            invest_relation_input_capacity=1 / 6,
            invest_relation_output_capacity=1 / 6,
            inflow_conversion_factor=0.97,
            outflow_conversion_factor=0.86,
            investment=solph.Investment(
                ep_costs=141, maximum=244, minimum=12, nonconvex=True
            ),
        )

        self.compare_lp_files("storage_invest_without_offset.lp")

    def test_nonconvex_investment_storage_with_offset(self):
        """All invest variables are coupled. The invest variables of the Flows
        will be created during the initialisation of the storage e.g. battery
        """
        bel = solph.Bus(label="electricityBus")

        solph.components.GenericStorage(
            label="storagenon_convex",
            inputs={bel: solph.Flow(variable_costs=56)},
            outputs={bel: solph.Flow(variable_costs=24)},
            nominal_storage_capacity=None,
            loss_rate=0.13,
            max_storage_level=0.9,
            min_storage_level=0.1,
            invest_relation_input_capacity=1 / 6,
            invest_relation_output_capacity=1 / 6,
            inflow_conversion_factor=0.97,
            outflow_conversion_factor=0.86,
            investment=solph.Investment(
                ep_costs=145,
                minimum=19,
                offset=5,
                nonconvex=True,
                maximum=1454,
            ),
        )

        self.compare_lp_files("storage_invest_with_offset.lp")

    def test_nonconvex_invest_storage_all_nonconvex(self):
        """All invest variables are free and nonconvex."""
        b1 = solph.Bus(label="bus1")

        solph.components.GenericStorage(
            label="storage_all_nonconvex",
            inputs={
                b1: solph.Flow(
                    investment=solph.Investment(
                        nonconvex=True,
                        minimum=5,
                        offset=10,
                        maximum=30,
                        ep_costs=10,
                    )
                )
            },
            outputs={
                b1: solph.Flow(
                    investment=solph.Investment(
                        nonconvex=True,
                        minimum=8,
                        offset=15,
                        ep_costs=10,
                        maximum=20,
                    )
                )
            },
            investment=solph.Investment(
                nonconvex=True, ep_costs=20, offset=30, minimum=20, maximum=100
            ),
        )

        self.compare_lp_files("storage_invest_all_nonconvex.lp")

    def test_nonconvex_invest_sink_without_offset(self):
        """Non convex invest flow without offset, with minimum."""
        bel = solph.Bus(label="electricityBus")

        solph.Sink(
            label="sink_nonconvex_invest",
            inputs={
                bel: solph.Flow(
                    summed_max=2.3,
                    variable_costs=25,
                    max=0.8,
                    investment=solph.Investment(
                        ep_costs=500, minimum=15, nonconvex=True, maximum=172
                    ),
                )
            },
        )
        self.compare_lp_files("flow_invest_without_offset.lp")

    def test_nonconvex_invest_source_with_offset(self):
        """Non convex invest flow with offset, with minimum."""
        bel = solph.Bus(label="electricityBus")

        solph.Source(
            label="source_nonconvex_invest",
            inputs={
                bel: solph.Flow(
                    summed_max=2.3,
                    variable_costs=25,
                    max=0.8,
                    investment=solph.Investment(
                        ep_costs=500,
                        minimum=15,
                        maximum=20,
                        offset=34,
                        nonconvex=True,
                    ),
                )
            },
        )
        self.compare_lp_files("flow_invest_with_offset.lp")

    def test_nonconvex_invest_source_with_offset_no_minimum(self):
        """Non convex invest flow with offset, without minimum."""
        bel = solph.Bus(label="electricityBus")

        solph.Source(
            label="source_nonconvex_invest",
            inputs={
                bel: solph.Flow(
                    summed_max=2.3,
                    variable_costs=25,
                    max=0.8,
                    investment=solph.Investment(
                        ep_costs=500, maximum=1234, offset=34, nonconvex=True
                    ),
                )
            },
        )
        self.compare_lp_files("flow_invest_with_offset_no_minimum.lp")<|MERGE_RESOLUTION|>--- conflicted
+++ resolved
@@ -1007,23 +1007,15 @@
             demand=[1] * 3,
             capacity_up=[0.5] * 3,
             capacity_down=[0.5] * 3,
-<<<<<<< HEAD
             approach='DIW',
             max_demand=1,
             max_capacity_up=1,
             max_capacity_down=1,
-=======
-            method="delay",
->>>>>>> b3cb5d8f
             delay_time=1,
             cost_dsm_down_shift=2,
             shed_eligibility=False
         )
-<<<<<<< HEAD
         self.compare_lp_files('dsm_module_DIW.lp')
-=======
-        self.compare_lp_files("dsm_module_delay.lp")
->>>>>>> b3cb5d8f
 
     def test_dsm_module_DLR(self):
         """Constraint test of SinkDSM with approach=DLR"""
@@ -1056,23 +1048,15 @@
             demand=[1] * 3,
             capacity_up=[0.5, 0.4, 0.5],
             capacity_down=[0.5, 0.4, 0.5],
-<<<<<<< HEAD
             approach='oemof',
             max_demand=1,
             max_capacity_up=1,
             max_capacity_down=1,
-=======
-            method="interval",
->>>>>>> b3cb5d8f
             shift_interval=2,
             cost_dsm_down_shift=2,
             shed_eligibility=False
         )
-<<<<<<< HEAD
         self.compare_lp_files('dsm_module_oemof.lp')
-=======
-        self.compare_lp_files("dsm_module_interval.lp")
->>>>>>> b3cb5d8f
 
     def test_nonconvex_investment_storage_without_offset(self):
         """All invest variables are coupled. The invest variables of the Flows
