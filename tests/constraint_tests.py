# -*- coding: utf-8 -

"""Test the created constraints against approved constraints.

This file is part of project oemof (github.com/oemof/oemof). It's copyrighted
by the contributors recorded in the version control history of the file,
available from its original location oemof/tests/constraint_tests.py

SPDX-License-Identifier: MIT
"""

import logging
import re
from difflib import unified_diff
from os import path as ospath

import pandas as pd
from nose.tools import assert_raises
from nose.tools import eq_

from oemof import solph

logging.disable(logging.INFO)


class TestsConstraint:
    @classmethod
    def setup_class(cls):
        cls.objective_pattern = re.compile(
            r"^objective.*(?=s\.t\.)", re.DOTALL | re.MULTILINE
        )

        cls.date_time_index = pd.date_range("1/1/2012", periods=3, freq="H")

        cls.tmppath = solph.helpers.extend_basic_path("tmp")
        logging.info(cls.tmppath)

    def setup(self):
        self.energysystem = solph.EnergySystem(
            groupings=solph.GROUPINGS, timeindex=self.date_time_index
        )

    def get_om(self):
        return solph.Model(
            self.energysystem, timeindex=self.energysystem.timeindex
        )

    def compare_lp_files(self, filename, ignored=None, my_om=None):
        r"""Compare lp-files to check constraints generated within solph.

        An lp-file is being generated automatically when the tests are
        executed. Make sure that you create an empty file first and
        transfer the content from the one that has been created automatically
        into this one afterwards. Please ensure that the content is being
        checked carefully. Otherwise, errors are included within the code base.
        """
        if my_om is None:
            om = self.get_om()
        else:
            om = my_om
        tmp_filename = filename.replace(".lp", "") + "_tmp.lp"
        new_filename = ospath.join(self.tmppath, tmp_filename)
        om.write(new_filename, io_options={"symbolic_solver_labels": True})
        logging.info("Comparing with file: {0}".format(filename))
        with open(ospath.join(self.tmppath, tmp_filename)) as generated_file:
            with open(
                ospath.join(
                    ospath.dirname(ospath.realpath(__file__)),
                    "lp_files",
                    filename,
                )
            ) as expected_file:

                def chop_trailing_whitespace(lines):
                    return [re.sub(r"\s*$", "", ln) for ln in lines]

                def remove(pattern, lines):
                    if not pattern:
                        return lines
                    return re.subn(pattern, "", "\n".join(lines))[0].split(
                        "\n"
                    )

                expected = remove(
                    ignored,
                    chop_trailing_whitespace(expected_file.readlines()),
                )
                generated = remove(
                    ignored,
                    chop_trailing_whitespace(generated_file.readlines()),
                )

                def normalize_to_positive_results(lines):
                    negative_result_indices = [
                        n
                        for n, line in enumerate(lines)
                        if re.match("^= -", line)
                    ]
                    equation_start_indices = [
                        [
                            n
                            for n in reversed(range(0, nri))
                            if re.match(".*:$", lines[n])
                        ][0]
                        + 1
                        for nri in negative_result_indices
                    ]
                    for (start, end) in zip(
                        equation_start_indices, negative_result_indices
                    ):
                        for n in range(start, end):
                            lines[n] = (
                                "-"
                                if lines[n] and lines[n][0] == "+"
                                else "+"
                                if lines[n]
                                else lines[n]
                            ) + lines[n][1:]
                        lines[end] = "= " + lines[end][3:]
                    return lines

                expected = normalize_to_positive_results(expected)
                generated = normalize_to_positive_results(generated)

                eq_(
                    generated,
                    expected,
                    "Failed matching expected with generated lp file:\n"
                    + "\n".join(
                        unified_diff(
                            expected,
                            generated,
                            fromfile=ospath.relpath(expected_file.name),
                            tofile=ospath.basename(generated_file.name),
                            lineterm="",
                        )
                    ),
                )

    def test_linear_transformer(self):
        """Constraint test of a Transformer without Investment."""
        bgas = solph.buses.Bus(label="gas")

        bel = solph.buses.Bus(label="electricity")

        transformer = solph.components.Transformer(
            label="powerplantGas",
            inputs={bgas: solph.flows.Flow()},
            outputs={
                bel: solph.flows.Flow(nominal_value=10e10, variable_costs=50)
            },
            conversion_factors={bel: 0.58},
        )
        self.energysystem.add(bgas, bel, transformer)

        self.compare_lp_files("linear_transformer.lp")

    def test_linear_transformer_invest(self):
        """Constraint test of a Transformer with Investment."""

        bgas = solph.buses.Bus(label="gas")

        bel = solph.buses.Bus(label="electricity")

        transformer = solph.components.Transformer(
            label="powerplant_gas",
            inputs={bgas: solph.flows.Flow()},
            outputs={
                bel: solph.flows.Flow(
                    variable_costs=50,
                    investment=solph.Investment(maximum=1000, ep_costs=20),
                )
            },
            conversion_factors={bel: 0.58},
        )
        self.energysystem.add(bgas, bel, transformer)

        self.compare_lp_files("linear_transformer_invest.lp")

    def test_nonconvex_invest_transformer(self):
        """Non-convex invest flow with offset, without minimum."""
        bfuel = solph.buses.Bus(label="fuelBus")
        bel = solph.buses.Bus(label="electricityBus")

        transformer = solph.components.Transformer(
            label="transformer_nonconvex_invest",
            inputs={bfuel: solph.flows.Flow()},
            outputs={
                bel: solph.flows.Flow(
                    nominal_value=None,
                    variable_costs=25,
                    min=0.25,
                    max=0.5,
                    investment=solph.Investment(
                        ep_costs=500,
                        maximum=1234,
                    ),
                    nonconvex=solph.NonConvex(),
                )
            },
            conversion_factors={bel: 0.5},
        )
        self.energysystem.add(bfuel, bel, transformer)
        self.compare_lp_files("flow_nonconvex_invest_bounded_transformer.lp")

    def test_max_source_min_sink(self):
        """ """
        bel = solph.buses.Bus(label="electricityBus")

        wind = solph.components.Source(
            label="wind",
            outputs={
                bel: solph.flows.Flow(nominal_value=54, max=(0.85, 0.95, 0.61))
            },
        )

        demand = solph.components.Sink(
            label="minDemand",
            inputs={
                bel: solph.flows.Flow(
                    nominal_value=54, min=(0.84, 0.94, 0.59), variable_costs=14
                )
            },
        )
        self.energysystem.add(bel, wind, demand)

        self.compare_lp_files("max_source_min_sink.lp")

    def test_fixed_source_variable_sink(self):
        """Constraint test with a fixed source and a variable sink."""

        bel = solph.buses.Bus(label="electricityBus")

        wind = solph.components.Source(
            label="wind",
            outputs={
                bel: solph.flows.Flow(
                    fix=[0.43, 0.72, 0.29], nominal_value=10e5
                )
            },
        )

        excess = solph.components.Sink(
            label="excess", inputs={bel: solph.flows.Flow(variable_costs=40)}
        )

        self.energysystem.add(bel, wind, excess)

        self.compare_lp_files("fixed_source_variable_sink.lp")

    def test_nominal_value_to_zero(self):
        """If the nominal value is set to zero nothing should happen."""
        bel = solph.buses.Bus(label="electricityBus")

        s1 = solph.components.Source(
            label="s1", outputs={bel: solph.flows.Flow(nominal_value=0)}
        )
        self.energysystem.add(bel, s1)
        self.compare_lp_files("nominal_value_to_zero.lp")

    def test_fixed_source_invest_sink(self):
        """
        Wrong constraints for fixed source + invest sink w.
        `full_load_time_max`.
        """

        bel = solph.buses.Bus(label="electricityBus")

        wind = solph.components.Source(
            label="wind",
            outputs={
                bel: solph.flows.Flow(fix=[12, 16, 14], nominal_value=1000000)
            },
        )

        excess = solph.components.Sink(
            label="excess",
            inputs={
                bel: solph.flows.Flow(
                    full_load_time_max=2.3,
                    variable_costs=25,
                    max=0.8,
                    investment=solph.Investment(
                        ep_costs=500, maximum=10e5, existing=50
                    ),
                )
            },
        )
        self.energysystem.add(bel, wind, excess)

        self.compare_lp_files("fixed_source_invest_sink.lp")

    def test_invest_source_fixed_sink(self):
        """Constraint test with a fixed sink and a dispatch invest source."""

        bel = solph.buses.Bus(label="electricityBus")

        pv = solph.components.Source(
            label="pv",
            outputs={
                bel: solph.flows.Flow(
                    max=[45, 83, 65],
                    variable_costs=13,
                    investment=solph.Investment(ep_costs=123),
                )
            },
        )

        excess = solph.components.Sink(
            label="excess",
            inputs={
                bel: solph.flows.Flow(fix=[0.5, 0.8, 0.3], nominal_value=10e4)
            },
        )
        self.energysystem.add(bel, pv, excess)

        self.compare_lp_files("invest_source_fixed_sink.lp")

    def test_storage(self):
        """ """
        bel = solph.buses.Bus(label="electricityBus")

        storage = solph.components.GenericStorage(
            label="storage_no_invest",
            inputs={
                bel: solph.flows.Flow(nominal_value=16667, variable_costs=56)
            },
            outputs={
                bel: solph.flows.Flow(nominal_value=16667, variable_costs=24)
            },
            nominal_storage_capacity=10e4,
            loss_rate=0.13,
            inflow_conversion_factor=0.97,
            outflow_conversion_factor=0.86,
            initial_storage_level=0.4,
        )
        self.energysystem.add(bel, storage)

        self.compare_lp_files("storage.lp")

    def test_storage_invest_1(self):
        """All invest variables are coupled. The invest variables of the Flows
        will be created during the initialisation of the storage e.g. battery
        """
        bel = solph.buses.Bus(label="electricityBus")

        storage = solph.components.GenericStorage(
            label="storage1",
            inputs={bel: solph.flows.Flow(variable_costs=56)},
            outputs={bel: solph.flows.Flow(variable_costs=24)},
            nominal_storage_capacity=None,
            loss_rate=0.13,
            max_storage_level=0.9,
            min_storage_level=0.1,
            invest_relation_input_capacity=1 / 6,
            invest_relation_output_capacity=1 / 6,
            inflow_conversion_factor=0.97,
            outflow_conversion_factor=0.86,
            investment=solph.Investment(ep_costs=145, maximum=234),
        )
        self.energysystem.add(bel, storage)

        self.compare_lp_files("storage_invest_1.lp")

    def test_storage_invest_2(self):
        """All can be free extended to their own cost."""
        bel = solph.buses.Bus(label="electricityBus")

        storage = solph.components.GenericStorage(
            label="storage2",
            inputs={
                bel: solph.flows.Flow(investment=solph.Investment(ep_costs=99))
            },
            outputs={
                bel: solph.flows.Flow(investment=solph.Investment(ep_costs=9))
            },
            investment=solph.Investment(ep_costs=145),
            initial_storage_level=0.5,
        )
        self.energysystem.add(bel, storage)
        self.compare_lp_files("storage_invest_2.lp")

    def test_storage_invest_3(self):
        """The storage capacity is fixed, but the Flows can be extended.
        e.g. PHES with a fixed basin but the pump and the turbine can be
        adapted
        """
        bel = solph.buses.Bus(label="electricityBus")

        storage = solph.components.GenericStorage(
            label="storage3",
            inputs={
                bel: solph.flows.Flow(investment=solph.Investment(ep_costs=99))
            },
            outputs={
                bel: solph.flows.Flow(investment=solph.Investment(ep_costs=9))
            },
            nominal_storage_capacity=5000,
        )
        self.energysystem.add(bel, storage)
        self.compare_lp_files("storage_invest_3.lp")

    def test_storage_invest_4(self):
        """Only the storage capacity can be extended."""
        bel = solph.buses.Bus(label="electricityBus")

        storage = solph.components.GenericStorage(
            label="storage4",
            inputs={bel: solph.flows.Flow(nominal_value=80)},
            outputs={bel: solph.flows.Flow(nominal_value=100)},
            investment=solph.Investment(ep_costs=145, maximum=500),
        )
        self.energysystem.add(bel, storage)
        self.compare_lp_files("storage_invest_4.lp")

    def test_storage_invest_5(self):
        """The storage capacity is fixed, but the Flows can be extended.
        e.g. PHES with a fixed basin but the pump and the turbine can be
        adapted. The installed capacity of the pump is 10 % bigger than the
        the capacity of the turbine due to 'invest_relation_input_output=1.1'.
        """
        bel = solph.buses.Bus(label="electricityBus")

        storage = solph.components.GenericStorage(
            label="storage5",
            inputs={
                bel: solph.flows.Flow(
                    investment=solph.Investment(ep_costs=99, existing=110)
                )
            },
            outputs={
                bel: solph.flows.Flow(
                    investment=solph.Investment(existing=100)
                )
            },
            invest_relation_input_output=1.1,
            nominal_storage_capacity=10000,
        )
        self.energysystem.add(bel, storage)
        self.compare_lp_files("storage_invest_5.lp")

    def test_storage_invest_6(self):
        """Like test_storage_invest_5 but there can also be an investment in
        the basin.
        """
        bel = solph.buses.Bus(label="electricityBus")

        storage = solph.components.GenericStorage(
            label="storage6",
            inputs={
                bel: solph.flows.Flow(
                    investment=solph.Investment(ep_costs=99, existing=110)
                )
            },
            outputs={
                bel: solph.flows.Flow(
                    investment=solph.Investment(existing=100)
                )
            },
            invest_relation_input_output=1.1,
            investment=solph.Investment(ep_costs=145, existing=10000),
        )
        self.energysystem.add(bel, storage)
        self.compare_lp_files("storage_invest_6.lp")

    def test_storage_minimum_invest(self):
        """All invest variables are coupled. The invest variables of the Flows
        will be created during the initialisation of the storage e.g. battery
        """
        bel = solph.buses.Bus(label="electricityBus")

        storage = solph.components.GenericStorage(
            label="storage1",
            inputs={bel: solph.flows.Flow()},
            outputs={bel: solph.flows.Flow()},
            investment=solph.Investment(
                ep_costs=145, minimum=100, maximum=200
            ),
        )
        self.energysystem.add(bel, storage)

        self.compare_lp_files("storage_invest_minimum.lp")

    def test_storage_unbalanced(self):
        """Testing a unbalanced storage (e.g. battery)."""
        bel = solph.buses.Bus(label="electricityBus")

        storage = solph.components.GenericStorage(
            label="storage1",
            inputs={bel: solph.flows.Flow()},
            outputs={bel: solph.flows.Flow()},
            nominal_storage_capacity=1111,
            initial_storage_level=None,
            balanced=False,
            invest_relation_input_capacity=1,
            invest_relation_output_capacity=1,
        )
        self.energysystem.add(bel, storage)
        self.compare_lp_files("storage_unbalanced.lp")

    def test_storage_invest_unbalanced(self):
        """Testing a unbalanced storage (e.g. battery)."""
        bel = solph.buses.Bus(label="electricityBus")

        storage = solph.components.GenericStorage(
            label="storage1",
            inputs={bel: solph.flows.Flow()},
            outputs={bel: solph.flows.Flow()},
            nominal_storage_capacity=None,
            initial_storage_level=0.5,
            balanced=False,
            invest_relation_input_capacity=1,
            invest_relation_output_capacity=1,
            investment=solph.Investment(ep_costs=145),
        )
        self.energysystem.add(bel, storage)
        self.compare_lp_files("storage_invest_unbalanced.lp")

    def test_storage_fixed_losses(self):
        """ """
        bel = solph.buses.Bus(label="electricityBus")

        storage = solph.components.GenericStorage(
            label="storage_no_invest",
            inputs={
                bel: solph.flows.Flow(nominal_value=16667, variable_costs=56)
            },
            outputs={
                bel: solph.flows.Flow(nominal_value=16667, variable_costs=24)
            },
            nominal_storage_capacity=1e5,
            loss_rate=0.13,
            fixed_losses_relative=0.01,
            fixed_losses_absolute=3,
            inflow_conversion_factor=0.97,
            outflow_conversion_factor=0.86,
            initial_storage_level=0.4,
        )
        self.energysystem.add(bel, storage)

        self.compare_lp_files("storage_fixed_losses.lp")

    def test_storage_invest_1_fixed_losses(self):
        """All invest variables are coupled. The invest variables of the Flows
        will be created during the initialisation of the storage e.g. battery
        """
        bel = solph.buses.Bus(label="electricityBus")

        storage = solph.components.GenericStorage(
            label="storage1",
            inputs={bel: solph.flows.Flow(variable_costs=56)},
            outputs={bel: solph.flows.Flow(variable_costs=24)},
            nominal_storage_capacity=None,
            loss_rate=0.13,
            fixed_losses_relative=0.01,
            fixed_losses_absolute=3,
            max_storage_level=0.9,
            min_storage_level=0.1,
            invest_relation_input_capacity=1 / 6,
            invest_relation_output_capacity=1 / 6,
            inflow_conversion_factor=0.97,
            outflow_conversion_factor=0.86,
            investment=solph.Investment(ep_costs=145, maximum=234),
        )
        self.energysystem.add(bel, storage)

        self.compare_lp_files("storage_invest_1_fixed_losses.lp")

    def test_transformer(self):
        """Constraint test of a LinearN1Transformer without Investment."""
        bgas = solph.buses.Bus(label="gasBus")
        bbms = solph.buses.Bus(label="biomassBus")
        bel = solph.buses.Bus(label="electricityBus")
        bth = solph.buses.Bus(label="thermalBus")

        transformer = solph.components.Transformer(
            label="powerplantGasCoal",
            inputs={bbms: solph.flows.Flow(), bgas: solph.flows.Flow()},
            outputs={
                bel: solph.flows.Flow(variable_costs=50),
                bth: solph.flows.Flow(nominal_value=5e10, variable_costs=20),
            },
            conversion_factors={bgas: 0.4, bbms: 0.1, bel: 0.3, bth: 0.5},
        )

        self.energysystem.add(bgas, bbms, bel, bth, transformer)

        self.compare_lp_files("transformer.lp")

    def test_transformer_invest(self):
        """Constraint test of a LinearN1Transformer with Investment."""

        bgas = solph.buses.Bus(label="gasBus")
        bcoal = solph.buses.Bus(label="coalBus")
        bel = solph.buses.Bus(label="electricityBus")
        bth = solph.buses.Bus(label="thermalBus")

        transformer = solph.components.Transformer(
            label="powerplant_gas_coal",
            inputs={bgas: solph.flows.Flow(), bcoal: solph.flows.Flow()},
            outputs={
                bel: solph.flows.Flow(
                    variable_costs=50,
                    investment=solph.Investment(maximum=1000, ep_costs=20),
                ),
                bth: solph.flows.Flow(variable_costs=20),
            },
            conversion_factors={bgas: 0.58, bcoal: 0.2, bel: 0.3, bth: 0.5},
        )
        self.energysystem.add(bgas, bcoal, bel, bth, transformer)

        self.compare_lp_files("transformer_invest.lp")

    def test_transformer_invest_with_existing(self):
        """Constraint test of a LinearN1Transformer with Investment."""

        bgas = solph.buses.Bus(label="gasBus")
        bcoal = solph.buses.Bus(label="coalBus")
        bel = solph.buses.Bus(label="electricityBus")
        bth = solph.buses.Bus(label="thermalBus")

        transformer = solph.components.Transformer(
            label="powerplant_gas_coal",
            inputs={bgas: solph.flows.Flow(), bcoal: solph.flows.Flow()},
            outputs={
                bel: solph.flows.Flow(
                    variable_costs=50,
                    investment=solph.Investment(
                        maximum=1000, ep_costs=20, existing=200
                    ),
                ),
                bth: solph.flows.Flow(variable_costs=20),
            },
            conversion_factors={bgas: 0.58, bcoal: 0.2, bel: 0.3, bth: 0.5},
        )
        self.energysystem.add(bgas, bcoal, bel, bth, transformer)

        self.compare_lp_files("transformer_invest_with_existing.lp")

    def test_linear_transformer_chp(self):
        """
        Constraint test of a Transformer without Investment (two outputs).
        """
        bgas = solph.buses.Bus(label="gasBus")
        bheat = solph.buses.Bus(label="heatBus")
        bel = solph.buses.Bus(label="electricityBus")

        transformer = solph.components.Transformer(
            label="CHPpowerplantGas",
            inputs={
                bgas: solph.flows.Flow(nominal_value=10e10, variable_costs=50)
            },
            outputs={bel: solph.flows.Flow(), bheat: solph.flows.Flow()},
            conversion_factors={bel: 0.4, bheat: 0.5},
        )
        self.energysystem.add(bgas, bheat, bel, transformer)

        self.compare_lp_files("linear_transformer_chp.lp")

    def test_linear_transformer_chp_invest(self):
        """Constraint test of a Transformer with Investment (two outputs)."""

        bgas = solph.buses.Bus(label="gasBus")
        bheat = solph.buses.Bus(label="heatBus")
        bel = solph.buses.Bus(label="electricityBus")

        transformer = solph.components.Transformer(
            label="chp_powerplant_gas",
            inputs={
                bgas: solph.flows.Flow(
                    variable_costs=50,
                    investment=solph.Investment(maximum=1000, ep_costs=20),
                )
            },
            outputs={bel: solph.flows.Flow(), bheat: solph.flows.Flow()},
            conversion_factors={bel: 0.4, bheat: 0.5},
        )
        self.energysystem.add(bgas, bheat, bel, transformer)

        self.compare_lp_files("linear_transformer_chp_invest.lp")

    def test_variable_chp(self):
        """ """
        bel = solph.buses.Bus(label="electricityBus")
        bth = solph.buses.Bus(label="heatBus")
        bgas = solph.buses.Bus(label="commodityBus")

        chp1 = solph.components.ExtractionTurbineCHP(
            label="variable_chp_gas1",
            inputs={bgas: solph.flows.Flow(nominal_value=100)},
            outputs={bel: solph.flows.Flow(), bth: solph.flows.Flow()},
            conversion_factors={bel: 0.3, bth: 0.5},
            conversion_factor_full_condensation={bel: 0.5},
        )

        chp2 = solph.components.ExtractionTurbineCHP(
            label="variable_chp_gas2",
            inputs={bgas: solph.flows.Flow(nominal_value=100)},
            outputs={bel: solph.flows.Flow(), bth: solph.flows.Flow()},
            conversion_factors={bel: 0.3, bth: 0.5},
            conversion_factor_full_condensation={bel: 0.5},
        )
        self.energysystem.add(bel, bth, bgas, chp1, chp2)

        self.compare_lp_files("variable_chp.lp")

    def test_generic_invest_limit(self):
        """ """
        bus = solph.buses.Bus(label="bus_1")

        source_0 = solph.components.Source(
            label="source_0",
            outputs={
                bus: solph.flows.Flow(
                    investment=solph.Investment(ep_costs=50, space=4)
                )
            },
        )

        source_1 = solph.components.Source(
            label="source_1",
            outputs={
                bus: solph.flows.Flow(
                    investment=solph.Investment(ep_costs=100, space=1)
                )
            },
        )

        source_2 = solph.components.Source(
            label="source_2",
            outputs={
                bus: solph.flows.Flow(investment=solph.Investment(ep_costs=75))
            },
        )

        self.energysystem.add(bus, source_0, source_1, source_2)

        om = self.get_om()

        om = solph.constraints.additional_investment_flow_limit(
            om, "space", limit=20
        )

        self.compare_lp_files("generic_invest_limit.lp", my_om=om)

    def test_emission_constraints(self):
        """ """
        bel = solph.buses.Bus(label="electricityBus")

        source1 = solph.components.Source(
            label="source1",
            outputs={
                bel: solph.flows.Flow(
                    nominal_value=100, emission_factor=[0.5, -1.0, 2.0]
                )
            },
        )
        source2 = solph.components.Source(
            label="source2",
            outputs={
                bel: solph.flows.Flow(nominal_value=100, emission_factor=3.5)
            },
        )

        # Should be ignored because the emission attribute is not defined.
        source3 = solph.components.Source(
            label="source3", outputs={bel: solph.flows.Flow(nominal_value=100)}
        )

        self.energysystem.add(bel, source1, source2, source3)

        om = self.get_om()

        solph.constraints.emission_limit(om, limit=777)

        self.compare_lp_files("emission_limit.lp", my_om=om)

    def test_flow_count_limit(self):
        """ """
        bel = solph.buses.Bus(label="electricityBus")

        source1 = solph.components.Source(
            label="source1",
            outputs={
                bel: solph.flows.Flow(
                    nonconvex=solph.NonConvex(),
                    nominal_value=100,
                    emission_factor=[0.5, -1.0, 2.0],
                )
            },
        )
        source2 = solph.components.Source(
            label="source2",
            outputs={
                bel: solph.flows.Flow(
                    nonconvex=solph.NonConvex(),
                    nominal_value=100,
                    emission_factor=3.5,
                )
            },
        )

        # Should be ignored because emission_factor is not defined.
        source3 = solph.components.Source(
            label="source3",
            outputs={
                bel: solph.flows.Flow(
                    nonconvex=solph.NonConvex(), nominal_value=100
                )
            },
        )

        # Should be ignored because it is not NonConvex.
        source4 = solph.components.Source(
            label="source4",
            outputs={
                bel: solph.flows.Flow(
                    emission_factor=1.5, min=0.3, nominal_value=100
                )
            },
        )

        self.energysystem.add(bel, source1, source2, source3, source4)

        om = self.get_om()

        # one of the two flows has to be active
        solph.constraints.limit_active_flow_count_by_keyword(
            om, "emission_factor", lower_limit=1, upper_limit=2
        )

        self.compare_lp_files("flow_count_limit.lp", my_om=om)

    def test_shared_limit(self):
        """ """
        b1 = solph.buses.Bus(label="bus")

        storage1 = solph.components.GenericStorage(
            label="storage1",
            nominal_storage_capacity=5,
            inputs={b1: solph.flows.Flow()},
            outputs={b1: solph.flows.Flow()},
        )
        storage2 = solph.components.GenericStorage(
            label="storage2",
            nominal_storage_capacity=5,
            inputs={b1: solph.flows.Flow()},
            outputs={b1: solph.flows.Flow()},
        )

        self.energysystem.add(b1, storage1, storage2)

        model = self.get_om()

        components = [storage1, storage2]

        solph.constraints.shared_limit(
            model,
            model.GenericStorageBlock.storage_content,
            "limit_storage",
            components,
            [0.5, 1.25],
            upper_limit=7,
        )

        self.compare_lp_files("shared_limit.lp", my_om=model)

    def test_flow_without_emission_for_emission_constraint(self):
        """ """

        def define_emission_limit():
            bel = solph.buses.Bus(label="electricityBus")
            source1 = solph.components.Source(
                label="source1",
                outputs={
                    bel: solph.flows.Flow(
                        nominal_value=100, emission_factor=0.8
                    )
                },
            )
            source2 = solph.components.Source(
                label="source2",
                outputs={bel: solph.flows.Flow(nominal_value=100)},
            )
            self.energysystem.add(bel, source1, source2)
            om = self.get_om()
            solph.constraints.emission_limit(om, om.flows, limit=777)

        assert_raises(AttributeError, define_emission_limit)

    def test_flow_without_emission_for_emission_constraint_no_error(self):
        """ """
        bel = solph.buses.Bus(label="electricityBus")
        source1 = solph.components.Source(
            label="source1",
            outputs={
                bel: solph.flows.Flow(nominal_value=100, emission_factor=0.8)
            },
        )
        source2 = solph.components.Source(
            label="source2", outputs={bel: solph.flows.Flow(nominal_value=100)}
        )
        self.energysystem.add(bel, source1, source2)
        om = self.get_om()
        solph.constraints.emission_limit(om, limit=777)

    def test_equate_variables_constraint(self):
        """Testing the equate_variables function in the constraint module."""
        bus1 = solph.buses.Bus(label="Bus1")
        storage = solph.components.GenericStorage(
            label="storage_constraint",
            invest_relation_input_capacity=0.2,
            invest_relation_output_capacity=0.2,
            inputs={bus1: solph.flows.Flow()},
            outputs={bus1: solph.flows.Flow()},
            investment=solph.Investment(ep_costs=145),
        )
        sink = solph.components.Sink(
            label="Sink",
            inputs={
                bus1: solph.flows.Flow(
                    investment=solph.Investment(ep_costs=500)
                )
            },
        )
        source = solph.components.Source(
            label="Source",
            outputs={
                bus1: solph.flows.Flow(
                    investment=solph.Investment(ep_costs=123)
                )
            },
        )
        self.energysystem.add(bus1, storage, sink, source)
        om = self.get_om()
        solph.constraints.equate_variables(
            om,
            om.InvestmentFlowBlock.invest[source, bus1],
            om.InvestmentFlowBlock.invest[bus1, sink],
            2,
        )
        solph.constraints.equate_variables(
            om,
            om.InvestmentFlowBlock.invest[source, bus1],
            om.GenericInvestmentStorageBlock.invest[storage],
        )

        self.compare_lp_files("connect_investment.lp", my_om=om)

    def test_gradient(self):
        """Testing gradient constraints and costs."""
        bel = solph.buses.Bus(label="electricityBus")

        pp = solph.components.Source(
            label="powerplant",
            outputs={
                bel: solph.flows.Flow(
                    nominal_value=999,
                    variable_costs=23,
                    positive_gradient={"ub": 0.03},
                    negative_gradient={"ub": 0.05},
                )
            },
        )
        self.energysystem.add(bel, pp)

        self.compare_lp_files("source_with_gradient.lp")

    def test_nonconvex_gradient(self):
        """Testing gradient constraints and costs."""
        bel = solph.buses.Bus(label="electricityBus")

        pp = solph.components.Source(
            label="powerplant",
            outputs={
                bel: solph.flows.Flow(
                    nominal_value=999,
                    variable_costs=23,
                    nonconvex=solph.NonConvex(
                        positive_gradient={"ub": 0.03},
                        negative_gradient={"ub": 0.05},
                    ),
                )
            },
        )
        self.energysystem.add(bel, pp)

        self.compare_lp_files("source_with_nonconvex_gradient.lp")

<<<<<<< HEAD
=======
    def test_nonconvex_positive_gradient_error(self):
        """Testing nonconvex positive gradient error."""
        msg = (
            "You specified a positive gradient in your nonconvex "
            "option. This cannot be combined with a positive or a "
            "negative gradient for a standard flow!"
        )

        with pytest.raises(ValueError, match=msg):
            solph.flows.Flow(
                nonconvex=solph.NonConvex(
                    positive_gradient={"ub": 0.03},
                ),
                positive_gradient={"ub": 0.03},
            )

    def test_nonconvex_negative_gradient_error(self):
        """Testing nonconvex positive gradient error."""
        msg = (
            "You specified a negative gradient in your nonconvex "
            "option. This cannot be combined with a positive or a "
            "negative gradient for a standard flow!"
        )

        with pytest.raises(ValueError, match=msg):
            solph.flows.Flow(
                nonconvex=solph.NonConvex(
                    negative_gradient={"ub": 0.03},
                ),
                negative_gradient={"ub": 0.03},
            )

>>>>>>> f1cf912f
    def test_investment_limit(self):
        """Testing the investment_limit function in the constraint module."""
        bus1 = solph.buses.Bus(label="Bus1")
        storage = solph.components.GenericStorage(
            label="storage_invest_limit",
            invest_relation_input_capacity=0.2,
            invest_relation_output_capacity=0.2,
            inputs={bus1: solph.flows.Flow()},
            outputs={bus1: solph.flows.Flow()},
            investment=solph.Investment(ep_costs=145),
        )
        source = solph.components.Source(
            label="Source",
            outputs={
                bus1: solph.flows.Flow(
                    investment=solph.Investment(ep_costs=123)
                )
            },
        )
        self.energysystem.add(bus1, storage, source)
        om = self.get_om()
        solph.constraints.investment_limit(om, limit=900)

        self.compare_lp_files("investment_limit.lp", my_om=om)

    def test_min_max_runtime(self):
        """Testing min and max runtimes for nonconvex flows."""
        bus_t = solph.buses.Bus(label="Bus_T")
        pp = solph.components.Source(
            label="cheap_plant_min_down_constraints",
            outputs={
                bus_t: solph.flows.Flow(
                    nominal_value=10,
                    min=0.5,
                    max=1.0,
                    variable_costs=10,
                    nonconvex=solph.NonConvex(
                        minimum_downtime=4,
                        minimum_uptime=2,
                        initial_status=2,
                        startup_costs=5,
                        shutdown_costs=7,
                    ),
                )
            },
        )

        self.energysystem.add(bus_t, pp)
        self.compare_lp_files("min_max_runtime.lp")

    def test_activity_costs(self):
        """Testing activity_costs attribute for nonconvex flows."""
        bus_t = solph.buses.Bus(label="Bus_C")
        pp = solph.components.Source(
            label="cheap_plant_activity_costs",
            outputs={
                bus_t: solph.flows.Flow(
                    nominal_value=10,
                    min=0.5,
                    max=1.0,
                    variable_costs=10,
                    nonconvex=solph.NonConvex(activity_costs=2),
                )
            },
        )

        self.energysystem.add(bus_t, pp)
        self.compare_lp_files("activity_costs.lp")

    def test_inactivity_costs(self):
        """Testing inactivity_costs attribute for nonconvex flows."""
        bus_t = solph.buses.Bus(label="Bus_C")
        pp = solph.components.Source(
            label="cheap_plant_inactivity_costs",
            outputs={
                bus_t: solph.flows.Flow(
                    nominal_value=10,
                    min=0.5,
                    max=1.0,
                    variable_costs=10,
                    nonconvex=solph.NonConvex(inactivity_costs=2),
                )
            },
        )

        self.energysystem.add(bus_t, pp)
        self.compare_lp_files("inactivity_costs.lp")

    def test_piecewise_linear_transformer_cc(self):
        """Testing PiecewiseLinearTransformer using CC formulation."""
        bgas = solph.buses.Bus(label="gasBus")
        bel = solph.buses.Bus(label="electricityBus")
        plt = solph.components.experimental.PiecewiseLinearTransformer(
            label="pwltf",
            inputs={
                bgas: solph.flows.Flow(nominal_value=100, variable_costs=1)
            },
            outputs={bel: solph.flows.Flow()},
            in_breakpoints=[0, 25, 50, 75, 100],
            conversion_function=lambda x: x**2,
            pw_repn="CC",
        )

        self.energysystem.add(bgas, bel, plt)
        self.compare_lp_files("piecewise_linear_transformer_cc.lp")

    def test_piecewise_linear_transformer_dcc(self):
        """Testing PiecewiseLinearTransformer using DCC formulation."""
        bgas = solph.buses.Bus(label="gasBus")
        bel = solph.buses.Bus(label="electricityBus")
        plt = solph.components.experimental.PiecewiseLinearTransformer(
            label="pwltf",
            inputs={
                bgas: solph.flows.Flow(nominal_value=100, variable_costs=1)
            },
            outputs={bel: solph.flows.Flow()},
            in_breakpoints=[0, 25, 50, 75, 100],
            conversion_function=lambda x: x**2,
            pw_repn="DCC",
        )
        self.energysystem.add(bgas, bel, plt)
        self.compare_lp_files("piecewise_linear_transformer_dcc.lp")

    def test_maximum_startups(self):
        """Testing maximum_startups attribute for nonconvex flows."""
        bus_t = solph.buses.Bus(label="Bus_C")
        pp = solph.components.Source(
            label="cheap_plant_maximum_startups",
            outputs={
                bus_t: solph.flows.Flow(
                    nominal_value=10,
                    min=0.5,
                    max=1.0,
                    variable_costs=10,
                    nonconvex=solph.NonConvex(maximum_startups=2),
                )
            },
        )
        self.energysystem.add(bus_t, pp)
        self.compare_lp_files("maximum_startups.lp")

    def test_maximum_shutdowns(self):
        """Testing maximum_shutdowns attribute for nonconvex flows."""
        bus_t = solph.buses.Bus(label="Bus_C")
        pp = solph.components.Source(
            label="cheap_plant_maximum_shutdowns",
            outputs={
                bus_t: solph.flows.Flow(
                    nominal_value=10,
                    min=0.5,
                    max=1.0,
                    variable_costs=10,
                    nonconvex=solph.NonConvex(maximum_shutdowns=2),
                )
            },
        )
        self.energysystem.add(bus_t, pp)
        self.compare_lp_files("maximum_shutdowns.lp")

    def test_offsettransformer(self):
        """Constraint test of a OffsetTransformer."""
        bgas = solph.buses.Bus(label="gasBus")
        bth = solph.buses.Bus(label="thermalBus")

        transformer = solph.components.OffsetTransformer(
            label="gasboiler",
            inputs={
                bgas: solph.flows.Flow(
                    nonconvex=solph.NonConvex(),
                    nominal_value=100,
                    min=0.32,
                )
            },
            outputs={bth: solph.flows.Flow()},
            coefficients=[-17, 0.9],
        )
        self.energysystem.add(bgas, bth, transformer)

        self.compare_lp_files("offsettransformer.lp")

    def test_dsm_module_DIW(self):
        """Constraint test of SinkDSM with approach=DLR"""

        b_elec = solph.buses.Bus(label="bus_elec")
        sink = solph.components.experimental.SinkDSM(
            label="demand_dsm",
            inputs={b_elec: solph.flows.Flow()},
            demand=[1] * 3,
            capacity_up=[0.5] * 3,
            capacity_down=[0.5] * 3,
            approach="DIW",
            max_demand=1,
            max_capacity_up=1,
            max_capacity_down=1,
            delay_time=1,
            cost_dsm_down_shift=2,
            shed_eligibility=False,
        )

        self.energysystem.add(b_elec, sink)
        self.compare_lp_files("dsm_module_DIW.lp")

    def test_dsm_module_DLR(self):
        """Constraint test of SinkDSM with approach=DLR"""

        b_elec = solph.buses.Bus(label="bus_elec")
        sink = solph.components.experimental.SinkDSM(
            label="demand_dsm",
            inputs={b_elec: solph.flows.Flow()},
            demand=[1] * 3,
            capacity_up=[0.5] * 3,
            capacity_down=[0.5] * 3,
            approach="DLR",
            max_demand=1,
            max_capacity_up=1,
            max_capacity_down=1,
            delay_time=2,
            shift_time=1,
            cost_dsm_down_shift=2,
            shed_eligibility=False,
        )
        self.energysystem.add(b_elec, sink)
        self.compare_lp_files("dsm_module_DLR.lp")

    def test_dsm_module_oemof(self):
        """Constraint test of SinkDSM with approach=oemof"""

        b_elec = solph.buses.Bus(label="bus_elec")
        sink = solph.components.experimental.SinkDSM(
            label="demand_dsm",
            inputs={b_elec: solph.flows.Flow()},
            demand=[1] * 3,
            capacity_up=[0.5, 0.4, 0.5],
            capacity_down=[0.5, 0.4, 0.5],
            approach="oemof",
            max_demand=1,
            max_capacity_up=1,
            max_capacity_down=1,
            shift_interval=2,
            cost_dsm_down_shift=2,
            shed_eligibility=False,
        )
        self.energysystem.add(b_elec, sink)
        self.compare_lp_files("dsm_module_oemof.lp")

    def test_dsm_module_DIW_invest(self):
        """Constraint test of SinkDSM with approach=DLR and investments"""

        b_elec = solph.buses.Bus(label="bus_elec")
        sink = solph.components.experimental.SinkDSM(
            label="demand_dsm",
            inputs={b_elec: solph.flows.Flow()},
            demand=[1] * 3,
            capacity_up=[0.5] * 3,
            capacity_down=[0.5] * 3,
            approach="DIW",
            flex_share_up=1,
            flex_share_down=1,
            delay_time=1,
            cost_dsm_down_shift=2,
            shed_eligibility=False,
            investment=solph.Investment(
                ep_cost=100, existing=50, minimum=33, maximum=100
            ),
        )
        self.energysystem.add(b_elec, sink)
        self.compare_lp_files("dsm_module_DIW_invest.lp")

    def test_dsm_module_DLR_invest(self):
        """Constraint test of SinkDSM with approach=DLR and investments"""

        b_elec = solph.buses.Bus(label="bus_elec")
        sink = solph.components.experimental.SinkDSM(
            label="demand_dsm",
            inputs={b_elec: solph.flows.Flow()},
            demand=[1] * 3,
            capacity_up=[0.5] * 3,
            capacity_down=[0.5] * 3,
            approach="DLR",
            flex_share_up=1,
            flex_share_down=1,
            delay_time=2,
            shift_time=1,
            cost_dsm_down_shift=2,
            shed_eligibility=False,
            investment=solph.Investment(
                ep_cost=100, existing=50, minimum=33, maximum=100
            ),
        )
        self.energysystem.add(b_elec, sink)
        self.compare_lp_files("dsm_module_DLR_invest.lp")

    def test_dsm_module_oemof_invest(self):
        """Constraint test of SinkDSM with approach=oemof and investments"""

        b_elec = solph.buses.Bus(label="bus_elec")
        sink = solph.components.experimental.SinkDSM(
            label="demand_dsm",
            inputs={b_elec: solph.flows.Flow()},
            demand=[1] * 3,
            capacity_up=[0.5, 0.4, 0.5],
            capacity_down=[0.5, 0.4, 0.5],
            approach="oemof",
            flex_share_up=1,
            flex_share_down=1,
            shift_interval=2,
            cost_dsm_down_shift=2,
            shed_eligibility=False,
            investment=solph.Investment(
                ep_cost=100, existing=50, minimum=33, maximum=100
            ),
        )
        self.energysystem.add(b_elec, sink)
        self.compare_lp_files("dsm_module_oemof_invest.lp")

    def test_invest_non_convex_flow(self):
        """Invest into a non-convex Flow"""
        b1 = solph.buses.Bus(label="b1")
        sink = solph.buses.Bus(
            label="b2",
            inputs={
                b1: solph.Flow(
                    nominal_value=None,
                    variable_costs=8,
                    min=0.25,
                    max=0.5,
                    investment=solph.Investment(
                        ep_costs=0.75,
                        maximum=10,
                    ),
                    nonconvex=solph.NonConvex(),
                )
            },
            outputs={b1: solph.Flow()},
        )
        self.energysystem.add(b1, sink)
        self.compare_lp_files("invest_non_convex_flow.lp")

    def test_nonconvex_investment_storage_without_offset(self):
        """All invest variables are coupled. The invest variables of the Flows
        will be created during the initialisation of the storage e.g. battery
        """
        bel = solph.buses.Bus(label="electricityBus")

        storage = solph.components.GenericStorage(
            label="storage_non_convex",
            inputs={bel: solph.flows.Flow(variable_costs=56)},
            outputs={bel: solph.flows.Flow(variable_costs=24)},
            nominal_storage_capacity=None,
            loss_rate=0.13,
            max_storage_level=0.9,
            min_storage_level=0.1,
            invest_relation_input_capacity=1 / 6,
            invest_relation_output_capacity=1 / 6,
            inflow_conversion_factor=0.97,
            outflow_conversion_factor=0.86,
            investment=solph.Investment(
                ep_costs=141, maximum=244, minimum=12, nonconvex=True
            ),
        )
        self.energysystem.add(bel, storage)

        self.compare_lp_files("storage_invest_without_offset.lp")

    def test_nonconvex_investment_storage_with_offset(self):
        """All invest variables are coupled. The invest variables of the Flows
        will be created during the initialisation of the storage e.g. battery
        """
        bel = solph.buses.Bus(label="electricityBus")

        storage = solph.components.GenericStorage(
            label="storagenon_convex",
            inputs={bel: solph.flows.Flow(variable_costs=56)},
            outputs={bel: solph.flows.Flow(variable_costs=24)},
            nominal_storage_capacity=None,
            loss_rate=0.13,
            max_storage_level=0.9,
            min_storage_level=0.1,
            invest_relation_input_capacity=1 / 6,
            invest_relation_output_capacity=1 / 6,
            inflow_conversion_factor=0.97,
            outflow_conversion_factor=0.86,
            investment=solph.Investment(
                ep_costs=145,
                minimum=19,
                offset=5,
                nonconvex=True,
                maximum=1454,
            ),
        )
        self.energysystem.add(bel, storage)

        self.compare_lp_files("storage_invest_with_offset.lp")

    def test_nonconvex_invest_storage_all_nonconvex(self):
        """All invest variables are free and nonconvex."""
        b1 = solph.buses.Bus(label="bus1")

        storage = solph.components.GenericStorage(
            label="storage_all_nonconvex",
            inputs={
                b1: solph.flows.Flow(
                    investment=solph.Investment(
                        nonconvex=True,
                        minimum=5,
                        offset=10,
                        maximum=30,
                        ep_costs=10,
                    )
                )
            },
            outputs={
                b1: solph.flows.Flow(
                    investment=solph.Investment(
                        nonconvex=True,
                        minimum=8,
                        offset=15,
                        ep_costs=10,
                        maximum=20,
                    )
                )
            },
            investment=solph.Investment(
                nonconvex=True, ep_costs=20, offset=30, minimum=20, maximum=100
            ),
        )
        self.energysystem.add(b1, storage)

        self.compare_lp_files("storage_invest_all_nonconvex.lp")

    def test_nonconvex_invest_sink_without_offset(self):
        """Non-convex invest flow without offset, with minimum."""
        bel = solph.buses.Bus(label="electricityBus")

        sink = solph.components.Sink(
            label="sink_nonconvex_invest",
            inputs={
                bel: solph.flows.Flow(
                    full_load_time_max=2.3,
                    variable_costs=25,
                    max=0.8,
                    investment=solph.Investment(
                        ep_costs=500, minimum=15, nonconvex=True, maximum=172
                    ),
                )
            },
        )
        self.energysystem.add(bel, sink)
        self.compare_lp_files("flow_invest_without_offset.lp")

    def test_nonconvex_invest_source_with_offset(self):
        """Non-convex invest flow with offset, with minimum."""
        bel = solph.buses.Bus(label="electricityBus")

        source = solph.components.Source(
            label="source_nonconvex_invest",
            inputs={
                bel: solph.flows.Flow(
                    full_load_time_max=2.3,
                    variable_costs=25,
                    max=0.8,
                    investment=solph.Investment(
                        ep_costs=500,
                        minimum=15,
                        maximum=20,
                        offset=34,
                        nonconvex=True,
                    ),
                )
            },
        )
        self.energysystem.add(bel, source)
        self.compare_lp_files("flow_invest_with_offset.lp")

    def test_nonconvex_invest_source_with_offset_no_minimum(self):
        """Non-convex invest flow with offset, without minimum."""
        bel = solph.buses.Bus(label="electricityBus")

        source = solph.components.Source(
            label="source_nonconvex_invest",
            inputs={
                bel: solph.flows.Flow(
                    full_load_time_max=2.3,
                    variable_costs=25,
                    max=0.8,
                    investment=solph.Investment(
                        ep_costs=500, maximum=1234, offset=34, nonconvex=True
                    ),
                )
            },
        )
        self.energysystem.add(bel, source)
        self.compare_lp_files("flow_invest_with_offset_no_minimum.lp")

    def test_nonequidistant_storage(self):
        """Constraint test of an energy system
        with non-equidistant time index
        """
        idxh = pd.date_range("1/1/2017", periods=3, freq="H")
        idx2h = pd.date_range("1/1/2017 03:00:00", periods=2, freq="2H")
        idx30m = pd.date_range("1/1/2017 07:00:00", periods=4, freq="30min")
        timeindex = idxh.append([idx2h, idx30m])
        es = solph.EnergySystem(timeindex=timeindex, infer_last_interval=False)
        b_gas = solph.Bus(label="gas")
        b_th = solph.Bus(label="heat")
        boiler = solph.components.Transformer(
            label="boiler",
            inputs={b_gas: solph.Flow(variable_costs=100)},
            outputs={b_th: solph.Flow(nominal_value=200)},
        )
        storage = solph.components.GenericStorage(
            label="storage",
            inputs={b_th: solph.Flow(nominal_value=100, variable_costs=56)},
            outputs={b_th: solph.Flow(nominal_value=100, variable_costs=24)},
            nominal_storage_capacity=300,
            loss_rate=0.1,
            initial_storage_level=1,
        )
        es.add(b_gas, b_th, boiler, storage)
        om = solph.Model(es)
        self.compare_lp_files("nonequidistant_timeindex.lp", my_om=om)<|MERGE_RESOLUTION|>--- conflicted
+++ resolved
@@ -15,6 +15,7 @@
 from os import path as ospath
 
 import pandas as pd
+import pytest
 from nose.tools import assert_raises
 from nose.tools import eq_
 
@@ -987,8 +988,6 @@
 
         self.compare_lp_files("source_with_nonconvex_gradient.lp")
 
-<<<<<<< HEAD
-=======
     def test_nonconvex_positive_gradient_error(self):
         """Testing nonconvex positive gradient error."""
         msg = (
@@ -1000,9 +999,9 @@
         with pytest.raises(ValueError, match=msg):
             solph.flows.Flow(
                 nonconvex=solph.NonConvex(
-                    positive_gradient={"ub": 0.03},
+                    positive_gradient_limit=0.03,
                 ),
-                positive_gradient={"ub": 0.03},
+                positive_gradient_limit=0.03,
             )
 
     def test_nonconvex_negative_gradient_error(self):
@@ -1016,12 +1015,11 @@
         with pytest.raises(ValueError, match=msg):
             solph.flows.Flow(
                 nonconvex=solph.NonConvex(
-                    negative_gradient={"ub": 0.03},
+                    negative_gradient_limit=0.03,
                 ),
-                negative_gradient={"ub": 0.03},
+                negative_gradient_limit=0.03,
             )
 
->>>>>>> f1cf912f
     def test_investment_limit(self):
         """Testing the investment_limit function in the constraint module."""
         bus1 = solph.buses.Bus(label="Bus1")
