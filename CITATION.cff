--- conflicted
+++ resolved
@@ -166,11 +166,8 @@
     family-names: Rohrer
     given-names: Tobi
     alias: "@tobirohrer"
-<<<<<<< HEAD
-=======
   -
     family-names: Gering
     given-names: Marie-Claire
     alias: "@MaGering"
->>>>>>> 3dc73363
 ...