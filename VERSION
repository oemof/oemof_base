<<<<<<< HEAD
__version__ = "0.4.0dev"
=======
__version__ = "0.3.3-dev"
>>>>>>> c153e57d
<|MERGE_RESOLUTION|>--- conflicted
+++ resolved
@@ -1,5 +1 @@
-<<<<<<< HEAD
-__version__ = "0.4.0dev"
-=======
 __version__ = "0.3.3-dev"
->>>>>>> c153e57d
