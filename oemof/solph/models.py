# -*- coding: utf-8 -*-
"""

"""

from collections import UserDict, UserList
from itertools import groupby
import pyomo.environ as po
from pyomo.opt import SolverFactory
from pyomo.core.plugins.transform.relax_integrality import RelaxIntegrality
<<<<<<< HEAD
from oemof.solph import blocks, custom
=======
>>>>>>> 458c6a17
from .network import Storage
from oemof.solph import blocks
from .options import Investment
from .plumbing import sequence
from ..outputlib import result_dictionary
import logging

# #############################################################################
#
# Solph Optimization Models
#
# #############################################################################

class OperationalModel(po.ConcreteModel):
    """ An energy system model for operational simulation with optimized
    dispatch.

    Parameters
    ----------
    es : EnergySystem object
        Object that holds the nodes of an oemof energy system graph
    constraint_groups : list
        Solph looks for these groups in the given energy system and uses them
        to create the constraints of the optimization problem.
        Defaults to :const:`OperationalModel.CONSTRAINTS`

    **The following sets are created**:

    NODES :
        A set with all nodes of the given energy system.

    TIMESTEPS :
        A set with all timesteps of the given time horizon.

    FLOWS :
        A 2 dimensional set with all flows. Index: `(source, target)`

    NEGATIVE_GRADIENT_FLOWS :
        A subset of set FLOWS with all flows where attribute
        `negative_gradient` is set.

    POSITIVE_GRADIENT_FLOWS :
        A subset of set FLOWS with all flows where attribute
        `positive_gradient` is set.

    **The following variables are created**:

    flow
        Flow from source to target indexed by FLOWS, TIMESTEPS.
        Note: Bounds of this variable are set depending on attributes of
        the corresponding flow object.

    negative_flow_gradient :
        Difference of a flow in consecutive timesteps if flow is reduced
        indexed by NEGATIVE_GRADIENT_FLOWS, TIMESTEPS.

    positive_flow_gradient :
        Difference of a flow in consecutive timesteps if flow is increased
        indexed by NEGATIVE_GRADIENT_FLOWS, TIMESTEPS.

    """
    CONSTRAINT_GROUPS = [blocks.Bus, blocks.LinearTransformer,
                         blocks.LinearN1Transformer,
                         blocks.VariableFractionTransformer,
                         blocks.InvestmentFlow, blocks.Flow,
                         blocks.BinaryFlow, blocks.DiscreteFlow] + \
                         list(custom.CONSTRAINT_GROUPS)

    def __init__(self, es, **kwargs):
        super().__init__()

        # ########################  Arguments #################################

        self.name = kwargs.get('name', 'OperationalModel')
        self.es = es
        self.timeindex = es.timeindex
        self.timesteps = range(len(self.timeindex))
        self.timeincrement = sequence(self.timeindex.freq.nanos / 3.6e12)

        self._constraint_groups = (OperationalModel.CONSTRAINT_GROUPS +
                                   kwargs.get('constraint_groups', []))

        # dictionary with all flows containing flow objects as values und
        # tuple of string representation of oemof nodes (source, target)
        self.flows = es.flows()

        # ###########################  SETS  ##################################
        # set with all nodes
        self.NODES = po.Set(initialize=[n for n in self.es.nodes])

        # pyomo set for timesteps of optimization problem
        self.TIMESTEPS = po.Set(initialize=self.timesteps, ordered=True)

        # previous timesteps
        previous_timesteps = [x - 1 for x in self.timesteps]
        previous_timesteps[0] = self.timesteps[-1]

        self.previous_timesteps = dict(zip(self.TIMESTEPS, previous_timesteps))
        # self.PREVIOUS_TIMESTEPS = po.Set(self.TIMESTEPS,
        #                            initialize=dict(zip(self.TIMESTEPS,
        #                                                previous_timesteps)))

        # pyomo set for all flows in the energy system graph
        self.FLOWS = po.Set(initialize=self.flows.keys(),
                            ordered=True, dimen=2)

        self.NEGATIVE_GRADIENT_FLOWS = po.Set(
            initialize=[(n, t) for n in self.es.nodes
                        for (t, f) in n.outputs.items()
                        if f.negative_gradient[0] is not None],
            ordered=True, dimen=2)

        self.POSITIVE_GRADIENT_FLOWS = po.Set(
            initialize=[(n, t) for n in self.es.nodes
                        for (t, f) in n.outputs.items()
                        if f.positive_gradient[0] is not None],
            ordered=True, dimen=2)

        # ######################### FLOW VARIABLE #############################

        # non-negative pyomo variable for all existing flows in energysystem
        self.flow = po.Var(self.FLOWS, self.TIMESTEPS,
                           within=po.NonNegativeReals)

        # loop over all flows and timesteps to set flow bounds / values
        for (o, i) in self.FLOWS:
            for t in self.TIMESTEPS:
                if self.flows[o, i].actual_value[t] is not None and (
                        self.flows[o, i].nominal_value is not None):
                    # pre- optimized value of flow variable
                    self.flow[o, i, t].value = (
                        self.flows[o, i].actual_value[t] *
                        self.flows[o, i].nominal_value)
                    # fix variable if flow is fixed
                    if self.flows[o, i].fixed:
                        self.flow[o, i, t].fix()

                if self.flows[o, i].nominal_value is not None and (
                        self.flows[o, i].binary is None):
                    # upper bound of flow variable
                    self.flow[o, i, t].setub(self.flows[o, i].max[t] *
                                             self.flows[o, i].nominal_value)
                    # lower bound of flow variable
                    self.flow[o, i, t].setlb(self.flows[o, i].min[t] *
                                             self.flows[o, i].nominal_value)

        self.positive_flow_gradient = po.Var(self.POSITIVE_GRADIENT_FLOWS,
                                             self.TIMESTEPS,
                                             within=po.NonNegativeReals)

        self.negative_flow_gradient = po.Var(self.NEGATIVE_GRADIENT_FLOWS,
                                             self.TIMESTEPS,
                                             within=po.NonNegativeReals)

        # ########################### CONSTRAINTS #############################
        # loop over all constraint groups to add constraints to the model
        for group in self._constraint_groups:
            # create instance for block
            block = group()
            # Add block to model
            self.add_component(str(block), block)
            # create constraints etc. related with block for all nodes
            # in the group
            block._create(group=self.es.groups.get(group))

        # ########################### Objective ###############################
        self.objective_function()

    def objective_function(self, sense=po.minimize, update=False):
        """
        """
        if update:
            self.del_component('objective')

        expr = 0

        # Expression for investment flows
        for block in self.component_data_objects():
            if hasattr(block, '_objective_expression'):
                expr += block._objective_expression()

        self.objective = po.Objective(sense=sense, expr=expr)

    def receive_duals(self):
        """ Method sets solver suffix to extract information about dual
        variables from solver. Shadow prices (duals) and reduced costs (rc) are
        set as attributes of the model.

        """
        # shadow prices
        self.dual = po.Suffix(direction=po.Suffix.IMPORT)
        # reduced costs
        self.rc = po.Suffix(direction=po.Suffix.IMPORT)

    def results(self):
        """ Returns a nested dictionary of the results of this optimization
        """

        result = result_dictionary.result_dict(self)

        return result

    def solve(self, solver='glpk', solver_io='lp', **kwargs):
        r""" Takes care of communication with solver to solve the model.

        Parameters
        ----------
        solver : string
            solver to be used e.g. "glpk","gurobi","cplex"
        solver_io : string
            pyomo solver interface file format: "lp","python","nl", etc.
        \**kwargs : keyword arguments
            Possible keys can be set see below:

        Other Parameters
        ----------------
        solve_kwargs : dict
            Other arguments for the pyomo.opt.SolverFactory.solve() method
            Example : {"tee":True}
        cmdline_options : dict
            Dictionary with command line options for solver e.g.
            {"mipgap":"0.01"} results in "--mipgap 0.01"
            {"interior":" "} results in "--interior"
            Gurobi solver takes numeric parameter values such as
            {"method": 2}

        """
        solve_kwargs = kwargs.get('solve_kwargs', {})
        solver_cmdline_options = kwargs.get("cmdline_options", {})

        opt = SolverFactory(solver, solver_io=solver_io)
        # set command line options
        options = opt.options
        for k in solver_cmdline_options:
            options[k] = solver_cmdline_options[k]

        results = opt.solve(self, **solve_kwargs)

        status = results["Solver"][0]["Status"].key
        termination_condition = \
            results["Solver"][0]["Termination condition"].key

        if status == "ok" and termination_condition == "optimal":
            logging.info("Optimization successful...")
            self.solutions.load_from(results)
            # storage results in result dictionary of energy system
            self.es.results = self.results()
            self.es.results.objective = self.objective()
            self.es.results.solver = results
        elif status == "ok" and termination_condition == "unknown":
            logging.warning("Optimization with unknown termination condition."
                            + " Writing output anyway...")
            self.solutions.load_from(results)
            # storage results in result dictionary of energy system
            self.es.results = self.results()
            self.es.results.objective = self.objective()
            self.es.results.solver = results
        elif status == "warning" and termination_condition == "other":
            logging.warning("Optimization might be sub-optimal."
                            + " Writing output anyway...")
            self.solutions.load_from(results)
            # storage results in result dictionary of energy system
            self.es.results = self.results()
            self.es.results.objective = self.objective()
            self.es.results.solver = results
        else:
            # storage results in result dictionary of energy system
            self.es.results = self.results()
            self.es.results.objective = self.objective()
            self.es.results.solver = results
            logging.error(
                "Optimization failed with status %s and terminal condition %s"
                % (status, termination_condition))

        return results

    def relax_problem(self):
        """Relaxes integer variables to reals of optimization model self."""
        relaxer = RelaxIntegrality()
        relaxer._apply_to(self)

        return self<|MERGE_RESOLUTION|>--- conflicted
+++ resolved
@@ -8,10 +8,7 @@
 import pyomo.environ as po
 from pyomo.opt import SolverFactory
 from pyomo.core.plugins.transform.relax_integrality import RelaxIntegrality
-<<<<<<< HEAD
 from oemof.solph import blocks, custom
-=======
->>>>>>> 458c6a17
 from .network import Storage
 from oemof.solph import blocks
 from .options import Investment
