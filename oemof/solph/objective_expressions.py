# -*- coding: utf-8 -*-
"""
The module contains different objective expression terms.

@author: Simon Hilpert (simon.hilpert@fh-flensburg.de)
"""
import numpy as np
import logging

def add_opex_var(model, block, ref='output'):
    """ Variable operation expenditure term for linear objective function

    If reference of opex is `output`:

    .. math:: \\sum_e \\sum_t W(e,O(e),t) \\cdot c_{var}(e)

    If reference of opex is `input`:

    .. math:: \\sum_e \\sum_t W(I(e),e,t) \\cdot c_{var}(e)

    Parameters:
    ------------
    model : OptimizationModel() instance
    objs : objects for which term should be set
    uids : corresponding uids
    ref : reference side on which opex are based on
        (e.g. powerplant MWhth -> input or MWhel -> output)

    """
    if block.uids is None:
        block.uids = [obj.uid for obj in block.objs]


    opex_var = {obj.uid: obj.opex_var for obj in block.objs}
    # outputs for cost objs
    if ref == 'output':
        expr = sum(model.w[e, model.O[e][0], t] * opex_var[e]
                   for e in block.uids
                   for t in model.timesteps)

    elif ref == 'input':
        expr = sum(model.w[model.I[e], e, t] * opex_var[e]
                   for e in block.uids
                   for t in model.timesteps)
    return(expr)

def add_input_costs(model, block):
    """ Adds costs for usage of input (fuel, elec, etc. ) if not included in
    opex

    .. math:: \\sum_e \\sum_t W(I(e), e, t) \\cdot c_{input}(e)

    Parameters:
    ------------

    model : OptimizationModel() instance
    objs : objects for which term should be set
    uids : corresponding uids
    """
    if block.uids is None:
        block.uids = [obj.uid for obj in block.objs]

    input_costs = {}
    for e in block.objs:
        if e.__dict__.get('input_costs', None) is not None:
            input_costs[e.uid] = e.input_costs
        else:
            input_costs[e.uid] = e.inputs[0].price
    # outputs for cost objs
    expr = sum(model.w[model.I[e], e, t] * input_costs[e]
               for e in block.uids for t in model.timesteps)

    return(expr)

def add_opex_fix(model, block, ref=None):
    """ Fixed operation expenditure term for linear objective function

    If reference is `output` (e.g. powerplants):

    .. math:: \\sum_e out_{max}(e) \\cdot c_{fix}(e)

    If reference is `capacity` (e.g. storages):

    .. math:: \\sum_e cap_{max}(e) \\cdot c_{fix}(e)

    If investment:

    .. math:: \\sum_e (out_{max}(e) + ADDOUT(e)) \\cdot c_{fix}(e)

    .. math:: \\sum_e (out_{max}(e) + ADDCAP(e)) \\cdot c_{fix}(e)

    Parameters
    ------------

    model : OptimizationModel() instance
    objs : objects for which term should be set
    uids : corresponding uids
    ref : string
        string to check if capex is referred to capacity (storage) or output
        (e.g. powerplant)

    """
    if not block.objs:
        expr=0
        print('No objects defined for adding fixed opex to objective.' +
              'No action taken.')
        return(expr)
    else:
        if block.uids is None:
            block.uids = [obj.uid for obj in block.objs]
        uids_inv = set([obj.uid for obj in block.objs
<<<<<<< HEAD
                       if obj.optimization_options.get('investment', False)])
=======
                       if block.optimization_options['investment']() == True])
>>>>>>> 2d4ac5cd
        uids = set(block.uids) - uids_inv

        opex_fix = {obj.uid: obj.opex_fix for obj in block.objs}

        if ref == 'output':
            # installed electrical/thermal output: {'pp_chp': 30000,...}
            out_max = {obj.uid: obj.out_max for obj in block.objs}
            expr = 0
            expr += sum(out_max[e][0] * opex_fix[e] for e in uids)
            expr += sum((out_max[e][0] + block.add_out[e]) * opex_fix[e]
                        for e in uids_inv)
        elif ref == 'capacity':
            cap_max = {obj.uid: obj.cap_max for obj in block.objs}
            expr = 0
            expr += sum(cap_max[e] * opex_fix[e] for e in uids)
            expr += sum((cap_max[e] + block.add_cap[e]) * opex_fix[e]
                           for e in uids_inv)
        else:
            print('No reference defined. Please specificy in `add_opex()`!')
        return(expr)


def add_revenues(model, block, ref='output'):
    """ revenue term for linear objective function

    .. math:: \\sum_e \\sum_t W(e,O(e),t) \\cdot r_{out}(e,t)

    Parameters
    ------------

    model : OptimizationModel() instance
    block : SimpleBlock()
    """

    if block.uids is None:
        block.uids = [obj.uid for obj in block.objs]

    expr = 0
    if ref == 'output':
        #  if price is already a vector (array) this vector is taken
        output_price = {}
        for e in block.objs:
            if e.__dict__.get('output_price', None) is not None:
                if isinstance(e.output_price, (float, int, np.integer)):
                    output_price[e.uid] = output_price * len(model.timesteps)
                else:
                    output_price[e.uid] = e.output_price
            elif isinstance(e.outputs[0].price, (float, int, np.integer)):
                output_price[e.uid] = \
                    [e.outputs[0].price] * len(model.timesteps)
            else:
                output_price[e.uid] = e.outputs[0].price

        # create expression term
        expr += -sum(model.w[e, model.O[e][0], t] * output_price[e][t]
                     for e in block.uids for t in model.timesteps)
    else:
        pass

    return(expr)

def add_curtailment_costs(model, block=None, objs=None):
    """ Cost term for dispatchable sources in linear objective.

    .. math:: \\sum_e \\sum_ t CURTAIL(e,t) \\cdot c_{curt}(e)

    Parameters
    ------------

    model : OptimizationModel() instance
    objs : objects for which term should be set
    uids : corresponding uids
    """

    if not block.objs:
        expr = 0
        logging.warning('No objects for curtailment costs term in objective' +
        ' defined. No action taken.')
        return(expr)

    else:
        if block.uids is None:
            block.uids = [obj.uid for obj in block.objs]
        # get dispatch expenditure for renewable energies with dispatch
        c_curtail = {obj.uid: obj.curtail_costs for obj in block.objs}
        expr = sum(block.curtailment_var[e, t] * c_curtail[e]
                   for e in block.uids for t in model.timesteps)
    return(expr)

def add_capex(model, block, ref='output'):
    """ Add capital expenditure to linear objective.

    If reference is `output` (e.g. powerplants):

    .. math:: \\sum_e ADDOUT(e) \\cdot crf(e) \\cdot c_{inv}(e)

    If reference is `capacity` (e.g. storages):

    .. math:: \\sum_e ADDCAP(e) \\cdot crf(e) \\cdot c_{inv}(e)

    Parameters
    ------------

    model : OptimizationModel() instance
    objs : objects for which term should be set
    uids : corresponding uids
    ref : string
        string to check if capex is referred to capacity (storage) or output
        (e.g. powerplant)

    """
    if not block.objs:
        expr = 0
        print('No objects for capex objective term defined. No action taken')
        return(expr)
    else:
        if block.uids is None:
            block.uids = [obj.uid for obj in block.objs]

        c_inv = {obj.uid: obj.capex for obj in block.objs}
        crf = {obj.uid: obj.crf for obj in block.objs}

        if ref == 'output':
            expr = sum(block.add_out[e] * crf[e] * c_inv[e]
                       for e in block.uids)
            return(expr)
        elif ref == 'capacity':
            expr = sum(block.add_cap[e] * crf[e] * c_inv[e]
                       for e in block.uids)
            return(expr)
        else:
            print('No reference defined. Please specificy in `add_capex()`')


def add_startup_costs(model, block):
    """ Adds startup costs for components to objective expression

    .. math:: \\sum_{e} \\sum_{t} Z_{start}(e,t) \\cdot c_{start}(e)

    Parameters
    ------------

    model : OptimizationModel() instance
    block : SimpleBlock()

    Returns:
    ---------
    Expression
    """
    if block.objs is None:
        expr = 0
    else:
        if block.uids is None:
            block.uids = [obj.uid for obj in block.objs]

        c_start = {obj.uid: obj.start_costs for obj in block.objs}
        expr = sum(block.z_start[e, t] * c_start[e]
                   for e in block.uids for t in model.timesteps)
    return(expr)

def add_shutdown_costs(model, block):
    """ Adds shutdown costs for components to objective expression

    .. math:: \\sum_{e} \\sum_t Z_{stop}(e,t) \\cdot c_{stop}(e)

    Parameters
    ------------

    model : OptimizationModel() instance
    block : SimpleBlock()
    """

    if block.uids is None:
        block.uids = [obj.uid for obj in block.objs]

    c_stop = {obj.uid: obj.stop_costs for obj in block.objs}
    expr = sum(block.z_stop[e, t] * c_stop[e]
               for e in block.uids for t in model.timesteps)
    return(expr)

def add_ramping_costs(model, block, grad_direc='positive'):
    """ Add gradient costs for components to linear objective expression.

    .. math::  \\sum_e \\sum_t GRADPOS(e,t) \\cdot c_{ramp,neg}(e)

    .. math:: \\sum_e \\sum_t GRADNEG(e,t) \\cdot c_{ramp,pos}(e)

    Parameters
    ------------

    model : OptimizationModel() instance
    block : SimpleBlock()
    grad_direc : string
        direction of gradient for which the costs are added to the objective
        expression

    """
    if block.uids is None:
        block.uids = [obj.uid for obj in block. objs]

    c_ramp = {obj.uid: obj.ramp_costs.get(grad_direc, obj.ramp_costs)
              for obj in block.objs}
    if grad_direc == 'positive':
        expr = sum(block.grad_pos_var[e, t] * c_ramp[e]
                   for e in block.uids for t in model.timesteps)
    if grad_direc == 'negative' :
        expr = sum(block.grad_neg_var[e, t] * c_ramp[e]
                   for e in block.uids for t in model.timesteps)
    else:
        pass
    return(expr)

def add_excess_slack_costs(model, block):
    """ Artificial cost term for excess slack variables.

    .. math:: \\sum_e \\sum_t EXCESS(e,t) \\cdot c_{excess}(e)

    Parameters:
    ------------

    uids : unique ids of bus objects
    """

    c_excess = {b.uid:b.excess_costs for b in block.objs
                if b.excess==True}
    expr = sum(block.excess_slack[e, t] * c_excess[e]
               for e in block.excess_uids for t in model.timesteps)
    return(expr)


def add_shortage_slack_costs(model, block=None):
    """ Artificial cost term for shortage slack variables.

    .. math:: \\sum_e \\sum_t SHORTAGE(e,t) \\cdot c_{shortage}(e)

    Parameters:
    ------------

    """
    c_shortage = {b.uid: b.shortage_costs for b in block.objs
                  if b.shortage==True}
    expr = sum(block.shortage_slack[e, t] * c_shortage[e]
               for e in block.shortage_uids for t in model.timesteps)
    return(expr)

<|MERGE_RESOLUTION|>--- conflicted
+++ resolved
@@ -109,11 +109,7 @@
         if block.uids is None:
             block.uids = [obj.uid for obj in block.objs]
         uids_inv = set([obj.uid for obj in block.objs
-<<<<<<< HEAD
-                       if obj.optimization_options.get('investment', False)])
-=======
-                       if block.optimization_options['investment']() == True])
->>>>>>> 2d4ac5cd
+                       if block.optimization_options['investment']()])
         uids = set(block.uids) - uids_inv
 
         opex_fix = {obj.uid: obj.opex_fix for obj in block.objs}
