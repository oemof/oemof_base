# -*- coding: utf-8 -*-
"""Optional classes to be added to a network class.
"""


class Investment:
    """
    Parameters
    ----------
    maximum : float
        Maximum of the additional invested capacity
    ep_costs : float
        Equivalent periodical costs for the investment, if period is one
        year these costs are equal to the equivalent annual costs.

    """
    def __init__(self, maximum=float('+inf'), ep_costs=0):
        self.maximum = maximum
        self.ep_costs = ep_costs


class Discrete:
    """
    Parameters
    ----------
    startup_costs : numeric
        Costs associated with a start of the flow (representing a unit).
    shutdown_costs : numeric
        Costs associated with the shutdown of the flow (representing a unti).
    minimum_uptime : numeric
        Minimum time that a flow must be greate then its minimum flow after
        startup.
    minimum_downtime : numeric
        Minimum time a flow is forced to zero after shutting down.
    initial_status : numeric (0 or 1)
        Integer value indicating the status of the flow in the first timestep
        (0 = off, 1 = on).
    """
    def __init__(self, **kwargs):
        # super().__init__(self, **kwargs)
        self.startup_costs = kwargs.get('startup_costs')
        self.shutdown_costs = kwargs.get('shutdown_costs')
        self.minimum_uptime = kwargs.get('minimum_uptime')
        self.minimum_downtime = kwargs.get('minimum_downtime')
<<<<<<< HEAD
        self.initial_status = kwargs.get('initial_status', 0)


def NodesFromCSV(file_nodes_flows, file_nodes_flows_sequences,
                 delimiter=',', additional_classes={},
                 additional_seq_attributes=[]):
    """ Creates nodes with their respective flows and sequences from
    a pre-defined CSV structure. An example has been provided in the
    development examples

    Parameters
    ----------
    file_nodes_flows : string with name of CSV file of nodes and flows
    file_nodes_flows_sequences : string with name of CSV file of sequences
    delimiter : delimiter of CSV file
    additional_classes : dictionary with additional classes to be used in csv
                         of type {'MyClass1': MyClass1, ...}
    additional_seq_attributes : list of strings with attributes that have to be
                                of type 'solph sequence'

    """
    # TODO : Find a nice way how to add 'additional' arguments for extension
    #        e.g. additional_seq_attributes, additional_classes

    import pandas as pd
    from oemof.solph.network import (Bus, Source, Sink, Flow,
                                     LinearTransformer, Storage)
    from oemof.solph.options import Sequence

    # dataframe creation and manipulation
    nodes_flows = pd.read_csv(file_nodes_flows, sep=delimiter)
    nodes_flows_seq = pd.read_csv(file_nodes_flows_sequences, sep=delimiter,
                                  header=None)
    nodes_flows_seq.drop(0, axis=1, inplace=True)
    nodes_flows_seq = nodes_flows_seq.transpose()
    nodes_flows_seq.set_index([0, 1, 2, 3, 4], inplace=True)
    nodes_flows_seq.columns = range(0, len(nodes_flows_seq.columns))
    nodes_flows_seq = nodes_flows_seq.astype(float)

    # class dictionary for dynamic instantiation
    classes = {'Source': Source, 'Sink': Sink,
               'LinearTransformer': LinearTransformer,
               'Storage': Storage, 'Bus': Bus}
    classes.update(additional_classes)

    # attributes that have to be converted into a solph sequence
    seq_attributes = ['actual_value', 'min', 'max', 'positive_gradient',
                      'negative_gradient', 'variable_costs',
                      'capacity_loss', 'inflow_conversion_factor',
                      'outflow_conversion_factor', 'capacity_max',
                      'capacity_min'] + additional_seq_attributes

    # attributes of different classes
    flow_attrs = vars(Flow()).keys()
    bus_attrs = vars(Bus()).keys()

    # iteration over dataframe rows to create objects
    nodes = {}
    for i, r in nodes_flows.iterrows():

        # check if current line holds valid data or is just for visual purposes
        # e.g. a blank line or a line that contains data explanations
        if isinstance(r['class'], str) and r['class'] in classes.keys():

            # drop NaN values from series
            r = r.dropna()
            # save column labels and row values in dict
            row = dict(zip(r.index.values, r.values))

            # create node if not existent and set attributes
            # (attributes must be placed either in the first line or in all
            #  lines of multiple node entries (flows) in csv file)
            try:
                node = nodes.get(row['label'])
                if node is None:
                    node = classes[row['class']](label=row['label'])
                for attr in row.keys():
                    if (attr not in flow_attrs and
                       attr not in ('class', 'label', 'source', 'target',
                                    'conversion_factors')):
                            if row[attr] != 'seq':
                                if attr in seq_attributes:
                                    row[attr] = Sequence(float(row[attr]))
                                setattr(node, attr, row[attr])
                            else:
                                seq = nodes_flows_seq.loc[row['class'],
                                                          row['label'],
                                                          row['source'],
                                                          row['target'],
                                                          attr]
                                if attr in seq_attributes:
                                    seq = [i for i in seq]
                                    seq = Sequence(seq)
                                else:
                                    seq = [i for i in seq.values]
                                setattr(node, attr, seq)
            except:
                print('Error with node creation in line', i+2, 'in csv file.')
                print('Label:', row['label'])
                raise

            # create flow and set attributes
            try:
                flow = Flow()
                for attr in flow_attrs:
                    if attr in row.keys() and row[attr]:
                        if row[attr] != 'seq':
                            if attr in seq_attributes:
                                row[attr] = Sequence(float(row[attr]))
                            setattr(flow, attr, row[attr])
                        if row[attr] == 'seq':
                            seq = nodes_flows_seq.loc[row['class'],
                                                      row['label'],
                                                      row['source'],
                                                      row['target'],
                                                      attr]
                            if attr in seq_attributes:
                                seq = [i for i in seq]
                                seq = Sequence(seq)
                            else:
                                seq = [i for i in seq.values]
                            setattr(flow, attr, seq)
                        # this block is only for discrete flows!
                        if attr == 'discrete' and row[attr] is True:
                            # create Discrete object for flow
                            setattr(flow, attr, Discrete())
                            discrete_attrs = vars(Discrete()).keys()
                            for dattr in discrete_attrs:
                                if dattr in row.keys() and row[attr]:
                                    setattr(flow.discrete, dattr, row[dattr])
            except:
                print('Error with flow creation in line', i+2, 'in csv file.')
                print('Label:', row['label'])
                raise

            # create an input entry for the current line
            try:
                if row['label'] == row['target']:
                    if row['source'] not in nodes.keys():
                        nodes[row['source']] = Bus(label=row['source'])
                        for attr in bus_attrs:
                            if attr in row.keys() and row[attr] is not None:
                                setattr(nodes[row['source']], attr, row[attr])
                    inputs = {nodes[row['source']]: flow}
                else:
                    inputs = {}
            except:
                print('Error with input creation in line', i+2, 'in csv file.')
                print('Label:', row['label'])
                raise

            # create an output entry for the current line
            try:
                if row['label'] == row['source']:
                    if row['target'] not in nodes.keys():
                        nodes[row['target']] = Bus(label=row['target'])
                        for attr in bus_attrs:
                            if attr in row.keys() and row[attr] is not None:
                                setattr(nodes[row['target']], attr, row[attr])
                    outputs = {nodes[row['target']]: flow}
                else:
                    outputs = {}
            except:
                print('Error with output creation in line', i+2,
                      'in csv file.')
                print('Label:', row['label'])
                raise

            # create a conversion_factor entry for the current line
            try:
                if row['target'] and 'conversion_factors' in row:
                    conversion_factors = {nodes[row['target']]:
                                          Sequence(row['conversion_factors'])}
                else:
                    conversion_factors = {}
            except:
                print('Error with conversion factor creation in line', i+2,
                      'in csv file.')
                print('Label:', row['label'])
                raise

            # add node to dict and assign attributes depending on
            # if there are multiple lines per node or not
            try:
                for source, f in inputs.items():
                    network.flow[source, node] = f
                for target, f in outputs.items():
                    network.flow[node, target] = f
                if node.label in nodes.keys():
                    if not isinstance(node, Bus):
                        node.conversion_factors.update(conversion_factors)
                else:
                    if not isinstance(node, Bus):
                        node.conversion_factors = conversion_factors
                        nodes[node.label] = node
            except:
                print('Error adding node to dict in line', i+2, 'in csv file.')
                print('Label:', row['label'])
                raise

    return nodes
=======
        self.initial_status = kwargs.get('initial_status', 0)
>>>>>>> 06d4708c
<|MERGE_RESOLUTION|>--- conflicted
+++ resolved
@@ -42,7 +42,6 @@
         self.shutdown_costs = kwargs.get('shutdown_costs')
         self.minimum_uptime = kwargs.get('minimum_uptime')
         self.minimum_downtime = kwargs.get('minimum_downtime')
-<<<<<<< HEAD
         self.initial_status = kwargs.get('initial_status', 0)
 
 
@@ -243,7 +242,4 @@
                 print('Label:', row['label'])
                 raise
 
-    return nodes
-=======
-        self.initial_status = kwargs.get('initial_status', 0)
->>>>>>> 06d4708c
+    return nodes