# -*- coding: utf-8 -

"""This module is designed to hold components with their classes and
associated individual constraints (blocks) and groupings. Therefore this
module holds the class definition and the block directly located by each other.

This file is part of project oemof (github.com/oemof/oemof). It's copyrighted
by the contributors recorded in the version control history of the file,
available from its original location oemof/oemof/solph/components.py

SPDX-License-Identifier: MIT
"""

import numpy as np
from pyomo.core.base.block import SimpleBlock
from pyomo.environ import (Binary, Set, NonNegativeReals, Var, Constraint,
                           Expression, BuildAction)

from oemof import network
from oemof.solph import Transformer as solph_Transformer
from oemof.solph import sequence as solph_sequence
from oemof.solph import Investment


class GenericStorage(network.Transformer):
    """
    Component `GenericStorage` to model with basic characteristics of storages.

    Parameters
    ----------
    nominal_storage_capacity : numeric
        Absolute nominal capacity of the storage

    invest_relation_input_capacity : numeric or None
        Ratio between the investment variable of the input Flow and the
        investment variable of the storage.

        .. math:: input\_invest =
                  capacity\_invest \cdot invest\_relation\_input\_capacity

    invest_relation_output_capacity : numeric or None
        Ratio between the investment variable of the output Flow and the
        investment variable of the storage.

        .. math:: output\_invest =
                  capacity\_invest \cdot invest\_relation\_output\_capacity

    invest_relation_input_output : numeric or None
        Ratio between the investment variable of the output Flow and the
        investment variable of the input flow. This ratio used to fix the
        flow investments to each other.
        Values < 1 set the input flow lower than the output and > 1 will
        set the input flow higher than the output flow. If None no relation
        will be set.

        .. math:: input\_invest =
                  output\_invest \cdot invest\_relation\_input\_output

    initial_storage_level : numeric
        The content of the storage in the first time step of optimization.
    balanced : boolean
        Couple storage level of first and last time step.
        (Total inflow and total outflow are balanced.)
<<<<<<< HEAD
    loss_rate : numeric (sequence or scalar)
        The relative loss of the storage capacity between two consecutive
        timesteps.
    fixed_losses_relative : numeric (sequence or scalar)
        Losses independent of state of charge between two consecutive
        timesteps relative to nominal storage capacity.
    fixed_losses_absolute : numeric (sequence or scalar)
        Losses independent of state of charge and independent of
        nominal storage capacity between two consecutive timesteps.
    inflow_conversion_factor : numeric (sequence or scalar)
=======
    loss_rate : numeric (iterable or scalar)
        The relative loss of the storage capacity per timeunit.
    inflow_conversion_factor : numeric (iterable or scalar)
>>>>>>> 85521f3d
        The relative conversion factor, i.e. efficiency associated with the
        inflow of the storage.
    outflow_conversion_factor : numeric (iterable or scalar)
        see: inflow_conversion_factor
    min_storage_level : numeric (iterable or scalar)
        The minimum storaged energy of the storage as fraction of the
        nominal storage capacity (between 0 and 1).
        To set different values in every time step use a sequence.
    max_storage_level : numeric (iterable or scalar)
        see: min_storage_level
    investment : :class:`oemof.solph.options.Investment` object
        Object indicating if a nominal_value of the flow is determined by
        the optimization problem. Note: This will refer all attributes to an
        investment variable instead of to the nominal_storage_capacity. The
        nominal_storage_capacity should not be set (or set to None) if an
        investment object is used.

    Note
    ----
    The following sets, variables, constraints and objective parts are created
     * :py:class:`~oemof.solph.components.GenericStorageBlock` (if no
       Investment object present)
     * :py:class:`~oemof.solph.components.GenericInvestmentStorageBlock` (if
       Investment object present)

    Examples
    --------
    Basic usage examples of the GenericStorage with a random selection of
    attributes. See the Flow class for all Flow attributes.

    >>> from oemof import solph

    >>> my_bus = solph.Bus('my_bus')

    >>> my_storage = solph.components.GenericStorage(
    ...     label='storage',
    ...     nominal_storage_capacity=1000,
    ...     inputs={my_bus: solph.Flow(nominal_value=200, variable_costs=10)},
    ...     outputs={my_bus: solph.Flow(nominal_value=200)},
    ...     loss_rate=0.01,
    ...     initial_storage_level=0,
    ...     max_storage_level = 0.9,
    ...     inflow_conversion_factor=0.9,
    ...     outflow_conversion_factor=0.93)

    >>> my_investment_storage = solph.components.GenericStorage(
    ...     label='storage',
    ...     investment=solph.Investment(ep_costs=50),
    ...     inputs={my_bus: solph.Flow()},
    ...     outputs={my_bus: solph.Flow()},
    ...     loss_rate=0.02,
    ...     initial_storage_level=None,
    ...     invest_relation_input_capacity=1/6,
    ...     invest_relation_output_capacity=1/6,
    ...     inflow_conversion_factor=1,
    ...     outflow_conversion_factor=0.8)
    """

    def __init__(self, *args,
                 max_storage_level=1,
                 min_storage_level=0,
                 **kwargs):
        super().__init__(*args, **kwargs)
        self.nominal_storage_capacity = kwargs.get('nominal_storage_capacity')
        self.initial_storage_level = kwargs.get('initial_storage_level')
        self.balanced = kwargs.get('balanced', True)
        self.loss_rate = solph_sequence(kwargs.get('loss_rate', 0))
        self.fixed_losses_relative = solph_sequence(kwargs.get('fixed_losses_relative', 0))
        self.fixed_losses_absolute = solph_sequence(kwargs.get('fixed_losses_absolute', 0))
        self.inflow_conversion_factor = solph_sequence(
            kwargs.get('inflow_conversion_factor', 1))
        self.outflow_conversion_factor = solph_sequence(
            kwargs.get('outflow_conversion_factor', 1))
        self.max_storage_level = solph_sequence(max_storage_level)
        self.min_storage_level = solph_sequence(min_storage_level)
        self.investment = kwargs.get('investment')
        self.invest_relation_input_output = kwargs.get(
            'invest_relation_input_output')
        self.invest_relation_input_capacity = kwargs.get(
            'invest_relation_input_capacity')
        self.invest_relation_output_capacity = kwargs.get(
            'invest_relation_output_capacity')
        self._invest_group = isinstance(self.investment, Investment)

        # Check attributes for the investment mode.
        if self._invest_group is True:
            self._check_invest_attributes()

        # Check for old parameter names. This is a temporary fix and should
        # be removed once a general solution is found.
        # TODO: https://github.com/oemof/oemof/issues/560
        renamed_parameters = [
            ('nominal_capacity', 'nominal_storage_capacity'),
            ('initial_capacity', 'initial_storage_level'),
            ('capacity_loss', 'loss_rate'),
            ('capacity_min', 'min_storage_level'),
            ('capacity_max', 'max_storage_level')]
        messages = [
            "`{0}` to `{1}`".format(old_name, new_name)
            for old_name, new_name in renamed_parameters
            if old_name in kwargs
        ]
        if messages:
            message = (
                "The following attributes have been renamed from v0.2 to v0.3:"
                "\n\n  {}\n\n"
                "You are using the old names as parameters, thus setting "
                "deprecated\n"
                "attributes, which is not what you might have intended.\n"
                "Use the new names, or, if you know what you're doing, set "
                "these\n"
                "attributes explicitly after construction instead."
            )
            raise AttributeError(message.format("\n  ".join(messages)))

    def _set_flows(self):
        for flow in self.inputs.values():
            if (self.invest_relation_input_capacity is not None and
                    not isinstance(flow.investment, Investment)):
                flow.investment = Investment()
        for flow in self.outputs.values():
            if (self.invest_relation_output_capacity is not None and
                    not isinstance(flow.investment, Investment)):
                flow.investment = Investment()

    def _check_invest_attributes(self):
        if self.investment and self.nominal_storage_capacity is not None:
            e1 = ("If an investment object is defined the invest variable "
                  "replaces the nominal_storage_capacity.\n Therefore the "
                  "nominal_storage_capacity should be 'None'.\n")
            raise AttributeError(e1)
        if (self.invest_relation_input_output is not None and
                self.invest_relation_output_capacity is not None and
                self.invest_relation_input_capacity is not None):
            e2 = ("Overdetermined. Three investment object will be coupled"
                  "with three constraints. Set one invest relation to 'None'.")
            raise AttributeError(e2)
        if (self.investment and
                self.fixed_losses_absolute != solph_sequence(0) and
                self.investment.existing == 0 and
                self.investment.minimum == 0):
            e3 = ("With fixed_losses_absolute > 0, either investment.existing "
                  "or investment.minimum has to be non-zero.")
            raise AttributeError(e3)

        self._set_flows()

    def constraint_group(self):
        if self._invest_group is True:
            return GenericInvestmentStorageBlock
        else:
            return GenericStorageBlock

# Todo: accessed by


class GenericStorageBlock(SimpleBlock):
    r"""Storage without an :class:`.Investment` object.

    **The following sets are created:** (-> see basic sets at
    :class:`.Model` )

    STORAGES
        A set with all :class:`.Storage` objects, which do not have an
         attr:`investment` of type :class:`.Investment`.

    STORAGES_BALANCED
        A set of  all :class:`.Storage` objects, with 'balanced' attribute set
        to True.

    STORAGES_WITH_INVEST_FLOW_REL
        A set with all :class:`.Storage` objects with two investment flows
        coupled with the 'invest_relation_input_output' attribute.

    **The following variables are created:**

    capacity
        Capacity (level) for every storage and timestep. The value for the
        capacity at the beginning is set by the parameter `initial_capacity` or
        not set if `initial_capacity` is None.
        The variable of storage s and timestep t can be accessed by:
        `om.Storage.capacity[s, t]`

    **The following constraints are created:**

    Set last time step to the initial capacity if :attr:`balanced == True`
        .. math::
            E(t_{last}) = &E(-1)

    Storage balance :attr:`om.Storage.balance[n, t]`
        .. math:: E(t) = &E(t-1) \cdot
<<<<<<< HEAD
            (1 - \beta(t)) \\
            &- \gamma(t)\cdot E_{nom} \\
            &- \delta(t) \\
=======
            (1 - \delta(t))^{\tau(t)/(t_u)} \\
>>>>>>> 85521f3d
            &- \frac{\dot{E}_o(t)}{\eta_o(t)} \cdot \tau(t)
            + \dot{E}_i(t) \cdot \eta_i(t) \cdot \tau(t)

    Connect the invest variables of the input and the output flow.
        .. math::
          InvestmentFlow.invest(source(n), n) + existing = \\
          (InvestmentFlow.invest(n, target(n)) + existing) * \\
          invest\_relation\_input\_output(n) \\
          \forall n \in \textrm{INVEST\_REL\_IN\_OUT}



    =========================== ======================= =========
    symbol                      explanation             attribute
    =========================== ======================= =========
    :math:`E(t)`                energy currently stored :py:obj:`capacity`
    :math:`E_{nom}`             nominal capacity of     :py:obj:`nominal_storage_capacity`
                                the energy storage
    :math:`c(-1)`               state before            :py:obj:`initial_storage_level`
                                initial time step
    :math:`c_{min}(t)`          minimum allowed storage :py:obj:`min_storage_level[t]`
    :math:`c_{max}(t)`          maximum allowed storage :py:obj:`max_storage_level[t]`
    :math:`\beta(t)`            fraction of lost energy :py:obj:`loss_rate[t]`
                                as share of
                                :math:`E(t)`
                                per timestep
    :math:`\gamma(t)`           fixed loss of energy    :py:obj:`fixed_losses_relative[t]`
                                relative to
                                :math:`E_{nom}` per
                                timestep
    :math:`\delta(t)`           absolute fixed loss     :py:obj:`fixed_losses_absolute[t]`
                                of energy per
                                timestep
    :math:`\dot{E}_i(t)`        energy flowing in       :py:obj:`inputs`
    :math:`\dot{E}_o(t)`        energy flowing out      :py:obj:`outputs`
    :math:`\eta_i(t)`           conversion factor       :py:obj:`inflow_conversion_factor[t]`
                                (i.e. efficiency)
                                when storing energy
    :math:`\eta_o(t)`           conversion factor when  :py:obj:`outflow_conversion_factor[t]`
                                (i.e. efficiency)
                                taking stored energy
    :math:`\tau(t)`             length of the time step
    :math:`t_u`                 time unit of loss rate
                                :math:`\delta(t)` and
                                timeincrement
                                :math:`\tau(t)`
    =========================== ======================= =========

    **The following parts of the objective function are created:**

    Nothing added to the objective function.


    """

    CONSTRAINT_GROUP = True

    def __init__(self, *args, **kwargs):
        super().__init__(*args, **kwargs)

    def _create(self, group=None):
        """
        Parameters
        ----------
        group : list
            List containing storage objects.
            e.g. groups=[storage1, storage2,..]
        """
        m = self.parent_block()

        if group is None:
            return None

        i = {n: [i for i in n.inputs][0] for n in group}
        o = {n: [o for o in n.outputs][0] for n in group}

        #  ************* SETS *********************************

        self.STORAGES = Set(initialize=[n for n in group])

        self.STORAGES_BALANCED = Set(initialize=[
            n for n in group if n.balanced is True])

        self.STORAGES_WITH_INVEST_FLOW_REL = Set(initialize=[
            n for n in group if n.invest_relation_input_output is not None])

        #  ************* VARIABLES *****************************

        def _storage_capacity_bound_rule(block, n, t):
            """Rule definition for bounds of capacity variable of storage n
            in timestep t
            """
            bounds = (n.nominal_storage_capacity * n.min_storage_level[t],
                      n.nominal_storage_capacity * n.max_storage_level[t])
            return bounds
        self.capacity = Var(self.STORAGES, m.TIMESTEPS,
                            bounds=_storage_capacity_bound_rule)

        def _storage_init_capacity_bound_rule(block, n):
            return 0, n.nominal_storage_capacity

        self.init_cap = Var(self.STORAGES, within=NonNegativeReals,
                            bounds=_storage_init_capacity_bound_rule)

        # set the initial capacity of the storage
        for n in group:
            if n.initial_storage_level is not None:
                self.init_cap[n] = (n.initial_storage_level *
                                    n.nominal_storage_capacity)
                self.init_cap[n].fix()

        #  ************* Constraints ***************************

        reduced_timesteps = [x for x in m.TIMESTEPS if x > 0]

        # storage balance constraint (first time step)
        def _storage_balance_first_rule(block, n):
            """Rule definition for the storage balance of every storage n for
            the first timestep.
            """
            expr = 0
            expr += block.capacity[n, 0]
            expr += - block.init_cap[n] * (
<<<<<<< HEAD
                1 - n.loss_rate[0])
            expr += n.fixed_losses_relative[0] * n.nominal_storage_capacity
            expr += n.fixed_losses_absolute[0]
=======
                (1 - n.loss_rate[0]) ** m.timeincrement[0])
>>>>>>> 85521f3d
            expr += (- m.flow[i[n], n, 0] *
                     n.inflow_conversion_factor[0]) * m.timeincrement[0]
            expr += (m.flow[n, o[n], 0] /
                     n.outflow_conversion_factor[0]) * m.timeincrement[0]
            return expr == 0
        self.balance_first = Constraint(self.STORAGES,
                                        rule=_storage_balance_first_rule)

        # storage balance constraint (every time step but the first)
        def _storage_balance_rule(block, n, t):
            """Rule definition for the storage balance of every storage n and
            every timestep but the first (t > 0)
            """
            expr = 0
            expr += block.capacity[n, t]
            expr += - block.capacity[n, t-1] * (
<<<<<<< HEAD
                1 - n.loss_rate[t])
            expr += n.fixed_losses_relative[t] * n.nominal_storage_capacity
            expr += n.fixed_losses_absolute[t]
=======
                (1 - n.loss_rate[t]) ** m.timeincrement[t])
>>>>>>> 85521f3d
            expr += (- m.flow[i[n], n, t] *
                     n.inflow_conversion_factor[t]) * m.timeincrement[t]
            expr += (m.flow[n, o[n], t] /
                     n.outflow_conversion_factor[t]) * m.timeincrement[t]
            return expr == 0
        self.balance = Constraint(self.STORAGES, reduced_timesteps,
                                  rule=_storage_balance_rule)

        def _balanced_storage_rule(block, n):
            """capacity of last time step == initial capacity if balanced"""
            return block.capacity[n, m.TIMESTEPS[-1]] == block.init_cap[n]
        self.balanced_cstr = Constraint(self.STORAGES_BALANCED,
                                      rule=_balanced_storage_rule)

        def _power_coupled(block, n):
            """Rule definition for constraint to connect the input power
            and output power
            """
            expr = ((m.InvestmentFlow.invest[n, o[n]] +
                     m.flows[n, o[n]].investment.existing) *
                    n.invest_relation_input_output ==
                    (m.InvestmentFlow.invest[i[n], n] +
                     m.flows[i[n], n].investment.existing))
            return expr
        self.power_coupled = Constraint(
                self.STORAGES_WITH_INVEST_FLOW_REL, rule=_power_coupled)

    def _objective_expression(self):
        r"""Objective expression for storages with no investment.
        Note: This adds nothing as variable costs are already
        added in the Block :class:`Flow`.
        """
        if not hasattr(self, 'STORAGES'):
            return 0

        return 0


class GenericInvestmentStorageBlock(SimpleBlock):
    r"""Storage with an :class:`.Investment` object.

    **The following sets are created:** (-> see basic sets at
    :class:`.Model` )

    INVESTSTORAGES
        A set with all storages containing an Investment object.
    INVEST_REL_CAP_IN
        A set with all storages containing an Investment object with coupled
        investment of input power and storage capacity
    INVEST_REL_CAP_OUT
        A set with all storages containing an Investment object with coupled
        investment of output power and storage capacity
    INVEST_REL_IN_OUT
        A set with all storages containing an Investment object with coupled
        investment of input and output power
    INITIAL_STORAGE_LEVEL
        A subset of the set INVESTSTORAGES where elements of the set have an
        initial_storage_level attribute.
    MIN_INVESTSTORAGES
        A subset of INVESTSTORAGES where elements of the set have an
        min_storage_level attribute greater than zero for at least one
        time step.

    **The following variables are created:**

    capacity :attr:`om.InvestmentStorage.capacity[n, t]`
        Level of the storage (indexed by STORAGES and TIMESTEPS)

    invest :attr:`om.InvestmentStorage.invest[n, t]`
        Nominal capacity of the storage (indexed by STORAGES)


    **The following constraints are build:**

    Storage balance
        Same as for :class:`.GenericStorageBlock`.


    Initial capacity of :class:`.network.Storage`
        .. math::
          E(n, -1) = invest(n) \cdot c(n, -1), \\
          \forall n \in \textrm{INITIAL\_STORAGE\_LEVEL}.

    Connect the invest variables of the storage and the input flow.
        .. math:: InvestmentFlow.invest(source(n), n) + existing =
          (invest(n) + existing) * invest\_relation\_input\_capacity(n) \\
          \forall n \in \textrm{INVEST\_REL\_CAP\_IN}

    Connect the invest variables of the storage and the output flow.
        .. math:: InvestmentFlow.invest(n, target(n)) + existing =
          (invest(n) + existing) * invest\_relation\_output_capacity(n) \\
          \forall n \in \textrm{INVEST\_REL\_CAP\_OUT}

    Connect the invest variables of the input and the output flow.
        .. math:: InvestmentFlow.invest(source(n), n) + existing ==
          (InvestmentFlow.invest(n, target(n)) + existing) *
          invest\_relation\_input_output(n) \\
          \forall n \in \textrm{INVEST\_REL\_IN\_OUT}

    Maximal capacity :attr:`om.InvestmentStorage.max_capacity[n, t]`
        .. math:: E(n, t) \leq invest(n) \cdot c_{min}(n, t), \\
            \forall n \in \textrm{MAX\_INVESTSTORAGES,} \\
            \forall t \in \textrm{TIMESTEPS}.

    Minimal capacity :attr:`om.InvestmentStorage.min_capacity[n, t]`
        .. math:: E(n, t) \geq invest(n) \cdot c_{min}(n, t), \\
            \forall n \in \textrm{MIN\_INVESTSTORAGES,} \\
            \forall t \in \textrm{TIMESTEPS}.


    **The following parts of the objective function are created:**

    Equivalent periodical costs (investment costs):
        .. math::
            \sum_n invest(n) \cdot ep\_costs(n)

    The expression can be accessed by
    :attr:`om.InvestStorages.investment_costs` and their value after
    optimization by :meth:`om.InvestStorages.investment_costs()` .


    The symbols are the same as in:class:`.GenericStorageBlock`.


    """

    CONSTRAINT_GROUP = True

    def __init__(self, *args, **kwargs):
        super().__init__(*args, **kwargs)

    def _create(self, group=None):
        """
        """
        m = self.parent_block()
        if group is None:
            return None

        # ########################## SETS #####################################

        self.INVESTSTORAGES = Set(initialize=[n for n in group])

        self.INVESTSTORAGES_BALANCED = Set(initialize=[
            n for n in group if n.balanced is True])

        self.INVESTSTORAGES_NO_INIT_CAP = Set(initialize=[
            n for n in group if n.initial_storage_level is None])

        self.INVESTSTORAGES_INIT_CAP = Set(initialize=[
            n for n in group if n.initial_storage_level is not None])

        self.INVEST_REL_CAP_IN = Set(initialize=[
            n for n in group if n.invest_relation_input_capacity is not None])

        self.INVEST_REL_CAP_OUT = Set(initialize=[
            n for n in group if n.invest_relation_output_capacity is not None])

        self.INVEST_REL_IN_OUT = Set(initialize=[
            n for n in group if n.invest_relation_input_output is not None])

        # The capacity is set as a non-negative variable, therefore it makes no
        # sense to create an additional constraint if the lower bound is zero
        # for all time steps.
        self.MIN_INVESTSTORAGES = Set(
            initialize=[n for n in group if sum(
                [n.min_storage_level[t] for t in m.TIMESTEPS]) > 0])

        # ######################### Variables  ################################
        self.capacity = Var(self.INVESTSTORAGES, m.TIMESTEPS,
                            within=NonNegativeReals)

        def _storage_investvar_bound_rule(block, n):
            """Rule definition to bound the invested storage capacity `invest`.
            """
            return n.investment.minimum, n.investment.maximum
        self.invest = Var(self.INVESTSTORAGES, within=NonNegativeReals,
                          bounds=_storage_investvar_bound_rule)

        self.init_cap = Var(self.INVESTSTORAGES, within=NonNegativeReals)

        def _inv_storage_init_cap_max_rule(block, n):
            return block.init_cap[n] <= n.investment.existing + block.invest[n]
        self.init_cap_limit = Constraint(self.INVESTSTORAGES_NO_INIT_CAP,
                                         rule=_inv_storage_init_cap_max_rule)

        def _inv_storage_init_cap_fix_rule(block, n):
            return block.init_cap[n] == n.initial_storage_level * (
                    n.investment.existing + block.invest[n])
        self.init_cap_fix = Constraint(self.INVESTSTORAGES_INIT_CAP,
                                       rule=_inv_storage_init_cap_fix_rule)

        # ######################### CONSTRAINTS ###############################
        i = {n: [i for i in n.inputs][0] for n in group}
        o = {n: [o for o in n.outputs][0] for n in group}

        reduced_timesteps = [x for x in m.TIMESTEPS if x > 0]

        # storage balance constraint (first time step)
        def _storage_balance_first_rule(block, n):
            """Rule definition for the storage balance of every storage n and
            timestep t
            """
            expr = 0
            expr += block.capacity[n, 0]
            expr += - block.init_cap[n] * (
<<<<<<< HEAD
                    1 - n.loss_rate[0])
            expr += n.fixed_losses_relative[0] * (n.investment.existing + self.invest[n])
            expr += n.fixed_losses_absolute[0]
=======
                    (1 - n.loss_rate[0]) ** m.timeincrement[0])
>>>>>>> 85521f3d
            expr += (- m.flow[i[n], n, 0] *
                     n.inflow_conversion_factor[0]) * m.timeincrement[0]
            expr += (m.flow[n, o[n], 0] /
                     n.outflow_conversion_factor[0]) * m.timeincrement[0]
            return expr == 0

        self.balance_first = Constraint(self.INVESTSTORAGES,
                                        rule=_storage_balance_first_rule)

        # storage balance constraint (every time step but the first)
        def _storage_balance_rule(block, n, t):
            """Rule definition for the storage balance of every storage n and
            timestep t
            """
            expr = 0
            expr += block.capacity[n, t]
            expr += - block.capacity[n, t - 1] * (
<<<<<<< HEAD
                    1 - n.loss_rate[t])
            expr += n.fixed_losses_relative[t] * (n.investment.existing + self.invest[n])
            expr += n.fixed_losses_absolute[t]
=======
                    (1 - n.loss_rate[t]) ** m.timeincrement[t])
>>>>>>> 85521f3d
            expr += (- m.flow[i[n], n, t] *
                     n.inflow_conversion_factor[t]) * m.timeincrement[t]
            expr += (m.flow[n, o[n], t] /
                     n.outflow_conversion_factor[t]) * m.timeincrement[t]
            return expr == 0

        self.balance = Constraint(self.INVESTSTORAGES, reduced_timesteps,
                                  rule=_storage_balance_rule)

        def _balanced_storage_rule(block, n):
            return block.capacity[n, m.TIMESTEPS[-1]] == block.init_cap[n]
        self.balanced_cstr = Constraint(self.INVESTSTORAGES_BALANCED,
                                      rule=_balanced_storage_rule)

        def _power_coupled(block, n):
            """Rule definition for constraint to connect the input power
            and output power
            """
            expr = ((m.InvestmentFlow.invest[n, o[n]] +
                     m.flows[n, o[n]].investment.existing) *
                    n.invest_relation_input_output ==
                    (m.InvestmentFlow.invest[i[n], n] +
                     m.flows[i[n], n].investment.existing))
            return expr
        self.power_coupled = Constraint(
                self.INVEST_REL_IN_OUT, rule=_power_coupled)

        def _storage_capacity_inflow_invest_rule(block, n):
            """Rule definition of constraint connecting the inflow
            `InvestmentFlow.invest of storage with invested capacity `invest`
            by nominal_storage_capacity__inflow_ratio
            """
            expr = ((m.InvestmentFlow.invest[i[n], n] +
                     m.flows[i[n], n].investment.existing) ==
                    (n.investment.existing + self.invest[n]) *
                    n.invest_relation_input_capacity)
            return expr
        self.storage_capacity_inflow = Constraint(
            self.INVEST_REL_CAP_IN, rule=_storage_capacity_inflow_invest_rule)

        def _storage_capacity_outflow_invest_rule(block, n):
            """Rule definition of constraint connecting outflow
            `InvestmentFlow.invest` of storage and invested capacity `invest`
            by nominal_storage_capacity__outflow_ratio
            """
            expr = ((m.InvestmentFlow.invest[n, o[n]] +
                     m.flows[n, o[n]].investment.existing) ==
                    (n.investment.existing + self.invest[n]) *
                    n.invest_relation_output_capacity)
            return expr
        self.storage_capacity_outflow = Constraint(
            self.INVEST_REL_CAP_OUT,
            rule=_storage_capacity_outflow_invest_rule)

        def _max_capacity_invest_rule(block, n, t):
            """Rule definition for upper bound constraint for the storage cap.
            """
            expr = (self.capacity[n, t] <=
                    (n.investment.existing + self.invest[n]) *
                    n.max_storage_level[t])
            return expr
        self.max_capacity = Constraint(
            self.INVESTSTORAGES, m.TIMESTEPS, rule=_max_capacity_invest_rule)

        def _min_capacity_invest_rule(block, n, t):
            """Rule definition of lower bound constraint for the storage cap.
            """
            expr = (self.capacity[n, t] >=
                    (n.investment.existing + self.invest[n]) *
                    n.min_storage_level[t])
            return expr
        # Set the lower bound of the storage capacity if the attribute exists
        self.min_capacity = Constraint(
            self.MIN_INVESTSTORAGES, m.TIMESTEPS,
            rule=_min_capacity_invest_rule)

    def _objective_expression(self):
        """Objective expression with fixed and investement costs."""
        if not hasattr(self, 'INVESTSTORAGES'):
            return 0

        investment_costs = 0

        for n in self.INVESTSTORAGES:
            if n.investment.ep_costs is not None:
                investment_costs += self.invest[n] * n.investment.ep_costs
            else:
                raise ValueError("Missing value for investment costs!")

        self.investment_costs = Expression(expr=investment_costs)

        return investment_costs


class GenericCHP(network.Transformer):
    r"""
    Component `GenericCHP` to model combined heat and power plants.

    Can be used to model (combined cycle) extraction or back-pressure turbines
    and used a mixed-integer linear formulation. Thus, it induces more
    computational effort than the `ExtractionTurbineCHP` for the
    benefit of higher accuracy.

    The full set of equations is described in:
    Mollenhauer, E., Christidis, A. & Tsatsaronis, G.
    Evaluation of an energy- and exergy-based generic modeling
    approach of combined heat and power plants
    Int J Energy Environ Eng (2016) 7: 167.
    https://doi.org/10.1007/s40095-016-0204-6

    For a general understanding of (MI)LP CHP representation, see:
    Fabricio I. Salgado, P.
    Short - Term Operation Planning on Cogeneration Systems: A Survey
    Electric Power Systems Research (2007)
    Electric Power Systems Research
    Volume 78, Issue 5, May 2008, Pages 835-848
    https://doi.org/10.1016/j.epsr.2007.06.001

    Note
    ----
    An adaption for the flow parameter `H_L_FG_share_max` has been made to
    set the flue gas losses at maximum heat extraction `H_L_FG_max` as share of
    the fuel flow `H_F` e.g. for combined cycle extraction turbines.
    The flow parameter `H_L_FG_share_min` can be used to set the flue gas
    losses at minimum heat extraction `H_L_FG_min` as share of
    the fuel flow `H_F` e.g. for motoric CHPs.
    The boolean component parameter `back_pressure` can be set to model
    back-pressure characteristics.

    Also have a look at the examples on how to use it.

    Parameters
    ----------
    fuel_input : dict
        Dictionary with key-value-pair of `oemof.Bus` and `oemof.Flow` object
        for the fuel input.
    electrical_output : dict
        Dictionary with key-value-pair of `oemof.Bus` and `oemof.Flow` object
        for the electrical output. Related parameters like `P_max_woDH` are
        passed as attributes of the `oemof.Flow` object.
    heat_output : dict
        Dictionary with key-value-pair of `oemof.Bus` and `oemof.Flow` object
        for the heat output. Related parameters like `Q_CW_min` are passed as
        attributes of the `oemof.Flow` object.
    Beta : list of numerical values
        Beta values in same dimension as all other parameters (length of
        optimization period).
    back_pressure : boolean
        Flag to use back-pressure characteristics. Set to `True` and
        `Q_CW_min` to zero for back-pressure turbines. See paper above for more
        information.

    Note
    ----
    The following sets, variables, constraints and objective parts are created
     * :py:class:`~oemof.solph.components.GenericCHPBlock`

    Examples
    --------
    >>> from oemof import solph
    >>> bel = solph.Bus(label='electricityBus')
    >>> bth = solph.Bus(label='heatBus')
    >>> bgas = solph.Bus(label='commodityBus')
    >>> ccet = solph.components.GenericCHP(
    ...    label='combined_cycle_extraction_turbine',
    ...    fuel_input={bgas: solph.Flow(
    ...        H_L_FG_share_max=[0.183])},
    ...    electrical_output={bel: solph.Flow(
    ...        P_max_woDH=[155.946],
    ...        P_min_woDH=[68.787],
    ...        Eta_el_max_woDH=[0.525],
    ...        Eta_el_min_woDH=[0.444])},
    ...    heat_output={bth: solph.Flow(
    ...        Q_CW_min=[10.552])},
    ...    Beta=[0.122], back_pressure=False)
    >>> type(ccet)
    <class 'oemof.solph.components.GenericCHP'>
    """

    def __init__(self, *args, **kwargs):
        super().__init__(*args, **kwargs)

        self.fuel_input = kwargs.get('fuel_input')
        self.electrical_output = kwargs.get('electrical_output')
        self.heat_output = kwargs.get('heat_output')
        self.Beta = solph_sequence(kwargs.get('Beta'))
        self.back_pressure = kwargs.get('back_pressure')
        self._alphas = None

        # map specific flows to standard API
        fuel_bus = list(self.fuel_input.keys())[0]
        fuel_flow = list(self.fuel_input.values())[0]
        fuel_bus.outputs.update({self: fuel_flow})

        self.outputs.update(kwargs.get('electrical_output'))
        self.outputs.update(kwargs.get('heat_output'))

    def _calculate_alphas(self):
        """
        Calculate alpha coefficients.

        A system of linear equations is created from passed capacities and
        efficiencies and solved to calculate both coefficients.
        """
        alphas = [[], []]

        eb = list(self.electrical_output.keys())[0]

        attrs = [self.electrical_output[eb].P_min_woDH,
                 self.electrical_output[eb].Eta_el_min_woDH,
                 self.electrical_output[eb].P_max_woDH,
                 self.electrical_output[eb].Eta_el_max_woDH]

        length = [len(a) for a in attrs if not isinstance(a, (int, float))]
        max_length = max(length)

        if all(len(a) == max_length for a in attrs):
            if max_length == 0:
                max_length += 1  # increment dimension for scalars from 0 to 1
            for i in range(0, max_length):
                A = np.array([[1, self.electrical_output[eb].P_min_woDH[i]],
                              [1, self.electrical_output[eb].P_max_woDH[i]]])
                b = np.array([self.electrical_output[eb].P_min_woDH[i] /
                              self.electrical_output[eb].Eta_el_min_woDH[i],
                              self.electrical_output[eb].P_max_woDH[i] /
                              self.electrical_output[eb].Eta_el_max_woDH[i]])
                x = np.linalg.solve(A, b)
                alphas[0].append(x[0])
                alphas[1].append(x[1])
        else:
            error_message = ('Attributes to calculate alphas ' +
                             'must be of same dimension.')
            raise ValueError(error_message)

        self._alphas = alphas

    @property
    def alphas(self):
        """Compute or return the _alphas attribute."""
        if self._alphas is None:
            self._calculate_alphas()
        return self._alphas

    def constraint_group(self):
        return GenericCHPBlock


class GenericCHPBlock(SimpleBlock):
    r"""
    Block for the relation of the :math:`n` nodes with
    type class:`.GenericCHP`.

    **The following constraints are created:**

    .. _GenericCHP-equations1-10:

    .. math::
        &
        (1)\qquad \dot{H}_F(t) = fuel\ input \\
        &
        (2)\qquad \dot{Q}(t) = heat\ output \\
        &
        (3)\qquad P_{el}(t) = power\ output\\
        &
        (4)\qquad \dot{H}_F(t) = \alpha_0(t) \cdot Y(t) + \alpha_1(t) \cdot
        P_{el,woDH}(t)\\
        &
        (5)\qquad \dot{H}_F(t) = \alpha_0(t) \cdot Y(t) + \alpha_1(t) \cdot
        ( P_{el}(t) + \beta \cdot \dot{Q}(t) )\\
        &
        (6)\qquad \dot{H}_F(t) \leq Y(t) \cdot
        \frac{P_{el, max, woDH}(t)}{\eta_{el,max,woDH}(t)}\\
        &
        (7)\qquad \dot{H}_F(t) \geq Y(t) \cdot
        \frac{P_{el, min, woDH}(t)}{\eta_{el,min,woDH}(t)}\\
        &
        (8)\qquad \dot{H}_{L,FG,max}(t) = \dot{H}_F(t) \cdot
        \dot{H}_{L,FG,sharemax}(t)\\
        &
        (9)\qquad \dot{H}_{L,FG,min}(t) = \dot{H}_F(t) \cdot
        \dot{H}_{L,FG,sharemin}(t)\\
        &
        (10)\qquad P_{el}(t) + \dot{Q}(t) + \dot{H}_{L,FG,max}(t) +
        \dot{Q}_{CW, min}(t) \cdot Y(t) = / \leq \dot{H}_F(t)\\

    where :math:`= / \leq` depends on the CHP being back pressure or not.

    The coefficients :math:`\alpha_0` and :math:`\alpha_1`
    can be determined given the efficiencies maximal/minimal load:

    .. math::
        &
        \eta_{el,max,woDH}(t) = \frac{P_{el,max,woDH}(t)}{\alpha_0(t)
        \cdot Y(t) + \alpha_1(t) \cdot P_{el,max,woDH}(t)}\\
        &
        \eta_{el,min,woDH}(t) = \frac{P_{el,min,woDH}(t)}{\alpha_0(t)
        \cdot Y(t) + \alpha_1(t) \cdot P_{el,min,woDH}(t)}\\


    **For the attribute** :math:`\dot{H}_{L,FG,min}` **being not None**,
    e.g. for a motoric CHP, **the following is created:**

        **Constraint:**

    .. _GenericCHP-equations11:

    .. math::
        &
        (11)\qquad P_{el}(t) + \dot{Q}(t) + \dot{H}_{L,FG,min}(t) +
        \dot{Q}_{CW, min}(t) \cdot Y(t) \geq \dot{H}_F(t)\\[10pt]

    The symbols used are defined as follows (with Variables (V) and Parameters (P)):

    =============================== =============================== ==== =======================
    math. symbol                    attribute                       type explanation
    =============================== =============================== ==== =======================
    :math:`\dot{H}_{F}`             :py:obj:`H_F[n,t]`              V    input of enthalpy
                                                                         through fuel input
    :math:`P_{el}`                  :py:obj:`P[n,t]`                V    provided
                                                                         electric power
    :math:`P_{el,woDH}`             :py:obj:`P_woDH[n,t]`           V    electric power without
                                                                         district heating
    :math:`P_{el,min,woDH}`         :py:obj:`P_min_woDH[n,t]`       P    min. electric power
                                                                         without district heating
    :math:`P_{el,max,woDH}`         :py:obj:`P_max_woDH[n,t]`       P    max. electric power
                                                                         without district heating
    :math:`\dot{Q}`                 :py:obj:`Q[n,t]`                V    provided heat

    :math:`\dot{Q}_{CW, min}`       :py:obj:`Q_CW_min[n,t]`         P    minimal therm. condenser
                                                                         load to cooling water
    :math:`\dot{H}_{L,FG,min}`      :py:obj:`H_L_FG_min[n,t]`       V    flue gas enthalpy loss
                                                                         at min heat extraction
    :math:`\dot{H}_{L,FG,max}`      :py:obj:`H_L_FG_max[n,t]`       V    flue gas enthalpy loss
                                                                         at max heat extraction
    :math:`\dot{H}_{L,FG,sharemin}` :py:obj:`H_L_FG_share_min[n,t]` P    share of flue gas loss
                                                                         at min heat extraction
    :math:`\dot{H}_{L,FG,sharemax}` :py:obj:`H_L_FG_share_max[n,t]` P    share of flue gas loss
                                                                         at max heat extraction
    :math:`Y`                       :py:obj:`Y[n,t]`                V    status variable
                                                                         on/off
    :math:`\alpha_0`                :py:obj:`n.alphas[0][n,t]`      P    coefficient
                                                                         describing efficiency
    :math:`\alpha_1`                :py:obj:`n.alphas[1][n,t]`      P    coefficient
                                                                         describing efficiency
    :math:`\beta`                   :py:obj:`Beta[n,t]`             P    power loss index

    :math:`\eta_{el,min,woDH}`      :py:obj:`Eta_el_min_woDH[n,t]`  P    el. eff. at min. fuel
                                                                         flow w/o distr. heating
    :math:`\eta_{el,max,woDH}`      :py:obj:`Eta_el_max_woDH[n,t]`  P    el. eff. at max. fuel
                                                                         flow w/o distr. heating
    =============================== =============================== ==== =======================

    """
    CONSTRAINT_GROUP = True

    def __init__(self, *args, **kwargs):
        super().__init__(*args, **kwargs)

    def _create(self, group=None):
        """
        Create constraints for GenericCHPBlock.

        Parameters
        ----------
        group : list
            List containing `GenericCHP` objects.
            e.g. groups=[ghcp1, gchp2,..]
        """
        m = self.parent_block()

        if group is None:
            return None

        self.GENERICCHPS = Set(initialize=[n for n in group])

        # variables
        self.H_F = Var(self.GENERICCHPS, m.TIMESTEPS, within=NonNegativeReals)
        self.H_L_FG_max = Var(self.GENERICCHPS, m.TIMESTEPS,
                              within=NonNegativeReals)
        self.H_L_FG_min = Var(self.GENERICCHPS, m.TIMESTEPS,
                              within=NonNegativeReals)
        self.P_woDH = Var(self.GENERICCHPS, m.TIMESTEPS,
                          within=NonNegativeReals)
        self.P = Var(self.GENERICCHPS, m.TIMESTEPS, within=NonNegativeReals)
        self.Q = Var(self.GENERICCHPS, m.TIMESTEPS, within=NonNegativeReals)
        self.Y = Var(self.GENERICCHPS, m.TIMESTEPS, within=Binary)

        # constraint rules
        def _H_flow_rule(block, n, t):
            """Link fuel consumption to component inflow."""
            expr = 0
            expr += self.H_F[n, t]
            expr += - m.flow[list(n.fuel_input.keys())[0], n, t]
            return expr == 0
        self.H_flow = Constraint(self.GENERICCHPS, m.TIMESTEPS,
                                 rule=_H_flow_rule)

        def _Q_flow_rule(block, n, t):
            """Link heat flow to component outflow."""
            expr = 0
            expr += self.Q[n, t]
            expr += - m.flow[n, list(n.heat_output.keys())[0], t]
            return expr == 0
        self.Q_flow = Constraint(self.GENERICCHPS, m.TIMESTEPS,
                                 rule=_Q_flow_rule)

        def _P_flow_rule(block, n, t):
            """Link power flow to component outflow."""
            expr = 0
            expr += self.P[n, t]
            expr += - m.flow[n, list(n.electrical_output.keys())[0], t]
            return expr == 0
        self.P_flow = Constraint(self.GENERICCHPS, m.TIMESTEPS,
                                 rule=_P_flow_rule)

        def _H_F_1_rule(block, n, t):
            """Set P_woDH depending on H_F."""
            expr = 0
            expr += - self.H_F[n, t]
            expr += n.alphas[0][t] * self.Y[n, t]
            expr += n.alphas[1][t] * self.P_woDH[n, t]
            return expr == 0
        self.H_F_1 = Constraint(self.GENERICCHPS, m.TIMESTEPS,
                                rule=_H_F_1_rule)

        def _H_F_2_rule(block, n, t):
            """Determine relation between H_F, P and Q."""
            expr = 0
            expr += - self.H_F[n, t]
            expr += n.alphas[0][t] * self.Y[n, t]
            expr += n.alphas[1][t] * (self.P[n, t] + n.Beta[t] * self.Q[n, t])
            return expr == 0
        self.H_F_2 = Constraint(self.GENERICCHPS, m.TIMESTEPS,
                                rule=_H_F_2_rule)

        def _H_F_3_rule(block, n, t):
            """Set upper value of operating range via H_F."""
            expr = 0
            expr += self.H_F[n, t]
            expr += - self.Y[n, t] * \
                (list(n.electrical_output.values())[0].P_max_woDH[t] /
                 list(n.electrical_output.values())[0].Eta_el_max_woDH[t])
            return expr <= 0
        self.H_F_3 = Constraint(self.GENERICCHPS, m.TIMESTEPS,
                                rule=_H_F_3_rule)

        def _H_F_4_rule(block, n, t):
            """Set lower value of operating range via H_F."""
            expr = 0
            expr += self.H_F[n, t]
            expr += - self.Y[n, t] * \
                (list(n.electrical_output.values())[0].P_min_woDH[t] /
                 list(n.electrical_output.values())[0].Eta_el_min_woDH[t])
            return expr >= 0
        self.H_F_4 = Constraint(self.GENERICCHPS, m.TIMESTEPS,
                                rule=_H_F_4_rule)

        def _H_L_FG_max_rule(block, n, t):
            """Set max. flue gas loss as share fuel flow share."""
            expr = 0
            expr += - self.H_L_FG_max[n, t]
            expr += self.H_F[n, t] * \
                list(n.fuel_input.values())[0].H_L_FG_share_max[t]
            return expr == 0
        self.H_L_FG_max_def = Constraint(self.GENERICCHPS, m.TIMESTEPS,
                                         rule=_H_L_FG_max_rule)

        def _Q_max_res_rule(block, n, t):
            """Set maximum Q depending on fuel and electrical flow."""
            expr = 0
            expr += self.P[n, t] + self.Q[n, t] + self.H_L_FG_max[n, t]
            expr += list(n.heat_output.values())[0].Q_CW_min[t] * self.Y[n, t]
            expr += - self.H_F[n, t]
            # back-pressure characteristics or one-segment model
            if n.back_pressure is True:
                return expr == 0
            else:
                return expr <= 0
        self.Q_max_res = Constraint(self.GENERICCHPS, m.TIMESTEPS,
                                    rule=_Q_max_res_rule)

        def _H_L_FG_min_rule(block, n, t):
            """Set min. flue gas loss as fuel flow share."""
            # minimum flue gas losses e.g. for motoric CHPs
            if getattr(list(n.fuel_input.values())[0],
                       'H_L_FG_share_min', None):
                expr = 0
                expr += - self.H_L_FG_min[n, t]
                expr += self.H_F[n, t] * \
                    list(n.fuel_input.values())[0].H_L_FG_share_min[t]
                return expr == 0
            else:
                return Constraint.Skip
        self.H_L_FG_min_def = Constraint(self.GENERICCHPS, m.TIMESTEPS,
                                         rule=_H_L_FG_min_rule)

        def _Q_min_res_rule(block, n, t):
            """Set minimum Q depending on fuel and eletrical flow."""
            # minimum restriction for heat flows e.g. for motoric CHPs
            if getattr(list(n.fuel_input.values())[0],
                       'H_L_FG_share_min', None):
                expr = 0
                expr += self.P[n, t] + self.Q[n, t] + self.H_L_FG_min[n, t]
                expr += list(n.heat_output.values())[0].Q_CW_min[t] \
                    * self.Y[n, t]
                expr += - self.H_F[n, t]
                return expr >= 0
            else:
                return Constraint.Skip
        self.Q_min_res = Constraint(self.GENERICCHPS, m.TIMESTEPS,
                                    rule=_Q_min_res_rule)

    def _objective_expression(self):
        r"""Objective expression for generic CHPs with no investment.

        Note: This adds nothing as variable costs are already
        added in the Block :class:`Flow`.
        """
        if not hasattr(self, 'GENERICCHPS'):
            return 0

        return 0


class ExtractionTurbineCHP(solph_Transformer):
    r"""
    A CHP with an extraction turbine in a linear model. For more options see
    the :class:`~oemof.solph.components.GenericCHP` class.

    One main output flow has to be defined and is tapped by the remaining flow.
    The conversion factors have to be defined for the maximum tapped flow (
    full CHP mode) and for no tapped flow (full condensing mode). Even though
    it is possible to limit the variability of the tapped flow, so that the
    full condensing mode will never be reached.

    Parameters
    ----------
    conversion_factors : dict
        Dictionary containing conversion factors for conversion of inflow
        to specified outflow. Keys are output bus objects.
        The dictionary values can either be a scalar or a sequence with length
        of time horizon for simulation.
    conversion_factor_full_condensation : dict
        The efficiency of the main flow if there is no tapped flow. Only one
        key is allowed. Use one of the keys of the conversion factors. The key
        indicates the main flow. The other output flow is the tapped flow.

    Note
    ----
    The following sets, variables, constraints and objective parts are created
     * :py:class:`~oemof.solph.components.ExtractionTurbineCHPBlock`

    Examples
    --------
    >>> from oemof import solph
    >>> bel = solph.Bus(label='electricityBus')
    >>> bth = solph.Bus(label='heatBus')
    >>> bgas = solph.Bus(label='commodityBus')
    >>> et_chp = solph.components.ExtractionTurbineCHP(
    ...    label='variable_chp_gas',
    ...    inputs={bgas: solph.Flow(nominal_value=10e10)},
    ...    outputs={bel: solph.Flow(), bth: solph.Flow()},
    ...    conversion_factors={bel: 0.3, bth: 0.5},
    ...    conversion_factor_full_condensation={bel: 0.5})
    """

    def __init__(self, conversion_factor_full_condensation, *args, **kwargs):
        super().__init__(*args, **kwargs)
        self.conversion_factor_full_condensation = {
            k: solph_sequence(v) for k, v in
            conversion_factor_full_condensation.items()}

    def constraint_group(self):
        return ExtractionTurbineCHPBlock


class ExtractionTurbineCHPBlock(SimpleBlock):
    r"""Block for the linear relation of nodes with type
    :class:`~oemof.solph.components.ExtractionTurbineCHP`

    **The following two constraints are created:**

    .. _ETCHP-equations:

        .. math::
            &
            (1)\dot H_{Fuel}(t) =
               \frac{P_{el}(t) + \dot Q_{th}(t) \cdot \beta(t)}
                 {\eta_{el,woExtr}(t)} \\
            &
            (2)P_{el}(t) \geq \dot Q_{th}(t) \cdot C_b =
               \dot Q_{th}(t) \cdot
               \frac{\eta_{el,maxExtr}(t)}
                 {\eta_{th,maxExtr}(t)}

    where :math:`\beta` is defined as:

         .. math::
            \beta(t) = \frac{\eta_{el,woExtr}(t) - \eta_{el,maxExtr}(t)}{\eta_{th,maxExtr}(t)}

    where the first equation is the result of the relation between the input
    flow and the two output flows, the second equation stems from how the two
    output flows relate to each other, and the symbols used are defined as
    follows (with Variables (V) and Parameters (P)):

    ========================= ==================================================== ==== =========
    symbol                    attribute                                            type explanation
    ========================= ==================================================== ==== =========
    :math:`\dot H_{Fuel}`     :py:obj:`flow[i, n, t]`                              V    fuel input flow

    :math:`P_{el}`            :py:obj:`flow[n, main_output, t]`                    V    electric power

    :math:`\dot Q_{th}`       :py:obj:`flow[n, tapped_output, t]`                  V    thermal output

    :math:`\beta`             :py:obj:`main_flow_loss_index[n, t]`                 P    power loss index

    :math:`\eta_{el,woExtr}`  :py:obj:`conversion_factor_full_condensation[n, t]`  P    electric efficiency
                                                                                        without heat extraction
    :math:`\eta_{el,maxExtr}` :py:obj:`conversion_factors[main_output][n, t]`      P    electric efficiency
                                                                                        with max heat extraction
    :math:`\eta_{th,maxExtr}` :py:obj:`conversion_factors[tapped_output][n, t]`    P    thermal efficiency with
                                                                                        maximal heat extraction
    ========================= ==================================================== ==== =========


    """

    CONSTRAINT_GROUP = True

    def __init__(self, *args, **kwargs):
        super().__init__(*args, **kwargs)

    def _create(self, group=None):
        """ Creates the linear constraint for the
        :class:`oemof.solph.Transformer` block.

        Parameters
        ----------
        group : list
            List of :class:`oemof.solph.ExtractionTurbineCHP` (trsf) objects
            for which the linear relation of inputs and outputs is created
            e.g. group = [trsf1, trsf2, trsf3, ...]. Note that the relation
            is created for all existing relations of the inputs and all outputs
            of the transformer. The components inside the list need to hold
            all needed attributes.
        """
        if group is None:
            return None

        m = self.parent_block()

        for n in group:
            n.inflow = list(n.inputs)[0]
            n.main_flow = (
                [k for k, v in n.conversion_factor_full_condensation.items()]
                [0])
            n.main_output = [o for o in n.outputs if n.main_flow == o][0]
            n.tapped_output = [o for o in n.outputs if n.main_flow != o][0]
            n.conversion_factor_full_condensation_sq = (
                n.conversion_factor_full_condensation[n.main_output])
            n.flow_relation_index = [
                n.conversion_factors[n.main_output][t] /
                n.conversion_factors[n.tapped_output][t]
                for t in m.TIMESTEPS]
            n.main_flow_loss_index = [
                (n.conversion_factor_full_condensation_sq[t] -
                 n.conversion_factors[n.main_output][t]) /
                n.conversion_factors[n.tapped_output][t]
                for t in m.TIMESTEPS]

        def _input_output_relation_rule(block):
            """Connection between input, main output and tapped output.
            """
            for t in m.TIMESTEPS:
                for g in group:
                    lhs = m.flow[g.inflow, g, t]
                    rhs = (
                        (m.flow[g, g.main_output, t] +
                         m.flow[g, g.tapped_output, t] *
                         g.main_flow_loss_index[t]) /
                        g.conversion_factor_full_condensation_sq[t]
                        )
                    block.input_output_relation.add((g, t), (lhs == rhs))
        self.input_output_relation = Constraint(group, m.TIMESTEPS,
                                                noruleinit=True)
        self.input_output_relation_build = BuildAction(
            rule=_input_output_relation_rule)

        def _out_flow_relation_rule(block):
            """Relation between main and tapped output in full chp mode.
            """
            for t in m.TIMESTEPS:
                for g in group:
                    lhs = m.flow[g, g.main_output, t]
                    rhs = (m.flow[g, g.tapped_output, t] *
                           g.flow_relation_index[t])
                    block.out_flow_relation.add((g, t), (lhs >= rhs))
        self.out_flow_relation = Constraint(group, m.TIMESTEPS,
                                            noruleinit=True)
        self.out_flow_relation_build = BuildAction(
                rule=_out_flow_relation_rule)


class OffsetTransformer(network.Transformer):
    """An object with one input and one output.

    Parameters
    ----------

    coefficients : tuple
        Tuple containing the first two polynomial coefficients
        i.e. the y-intersection and slope of a linear equation.
        The tuple values can either be a scalar or a sequence with length
        of time horizon for simulation.

    Notes
    -----
    The sets, variables, constraints and objective parts are created
     * :py:class:`~oemof.solph.components.OffsetTransformerBlock`

    Examples
    --------

    >>> from oemof import solph

    >>> bel = solph.Bus(label='bel')
    >>> bth = solph.Bus(label='bth')

    >>> ostf = solph.components.OffsetTransformer(
    ...    label='ostf',
    ...    inputs={bel: solph.Flow(
    ...        nominal_value=60, min=0.5, max=1.0,
    ...        nonconvex=solph.NonConvex())},
    ...    outputs={bth: solph.Flow()},
    ...    coefficients=(20, 0.5))

    >>> type(ostf)
    <class 'oemof.solph.components.OffsetTransformer'>
    """

    def __init__(self, *args, **kwargs):
        super().__init__(*args, **kwargs)

        if kwargs.get('coefficients') is not None:
            self.coefficients = tuple([
                solph_sequence(i) for i in kwargs.get('coefficients')])
            if len(self.coefficients) != 2:
                raise ValueError(
                    "Two coefficients or coefficient series have to be given.")

        if len(self.inputs) == 1:
            for k, v in self.inputs.items():
                if not v.nonconvex:
                    raise TypeError(
                        'Input flows must be of type NonConvexFlow!')

        if len(self.inputs) > 1 or len(self.outputs) > 1:
            raise ValueError("Component `OffsetTransformer` must not have " +
                             "more than 1 input and 1 output!")

    def constraint_group(self):
        return OffsetTransformerBlock


class OffsetTransformerBlock(SimpleBlock):
    r"""Block for the relation of nodes with type
    :class:`~oemof.solph.components.OffsetTransformer`

    **The following constraints are created:**

    .. _OffsetTransformer-equations:

    .. math::
        &
        P_{out}(t) = C_1(t) \cdot P_{in}(t) + C_0(t) \cdot Y(t) \\


    .. csv-table:: Variables (V) and Parameters (P)
        :header: "symbol", "attribute", "type", "explanation"
        :widths: 1, 1, 1, 1

        ":math:`P_{out}(t)`", ":py:obj:`flow[n, o, t]`", "V", "Power of output"
        ":math:`P_{in}(t)`", ":py:obj:`flow[i, n, t]`", "V","Power of input"
        ":math:`Y(t)`", ":py:obj:`status[i, n, t]`", "V","binary
        status variable of nonconvex input flow "
        ":math:`C_1(t)`", ":py:obj:`coefficients[1][n, t]`", "P", "linear
        coefficient 1 (slope)"
        ":math:`C_0(t)`", ":py:obj:`coefficients[0][n, t]`", "P", "linear
        coefficient 0 (y-intersection)"


    """

    CONSTRAINT_GROUP = True

    def __init__(self, *args, **kwargs):
        super().__init__(*args, **kwargs)

    def _create(self, group=None):
        """ Creates the relation for the class:`OffsetTransformer`.

        Parameters
        ----------
        group : list
            List of oemof.solph.custom.OffsetTransformer objects for which
            the relation of inputs and outputs is created
            e.g. group = [ostf1, ostf2, ostf3, ...]. The components inside
            the list need to hold an attribute `coefficients` of type dict
            containing the conversion factors for all inputs to outputs.
        """
        if group is None:
            return None

        m = self.parent_block()

        self.OFFSETTRANSFORMERS = Set(initialize=[n for n in group])

        def _relation_rule(block, n, t):
            """Link binary input and output flow to component outflow."""
            expr = 0
            expr += - m.flow[n, list(n.outputs.keys())[0], t]
            expr += (m.flow[list(n.inputs.keys())[0], n, t] *
                     n.coefficients[1][t])
            expr += (m.NonConvexFlow.status[list(n.inputs.keys())[0], n, t] *
                     n.coefficients[0][t])
            return expr == 0

        self.relation = Constraint(self.OFFSETTRANSFORMERS, m.TIMESTEPS,
                                   rule=_relation_rule)<|MERGE_RESOLUTION|>--- conflicted
+++ resolved
@@ -61,22 +61,15 @@
     balanced : boolean
         Couple storage level of first and last time step.
         (Total inflow and total outflow are balanced.)
-<<<<<<< HEAD
-    loss_rate : numeric (sequence or scalar)
-        The relative loss of the storage capacity between two consecutive
-        timesteps.
-    fixed_losses_relative : numeric (sequence or scalar)
+    loss_rate : numeric (iterable or scalar)
+        The relative loss of the storage capacity per timeunit.
+    fixed_losses_relative : numeric (iterable or scalar)
         Losses independent of state of charge between two consecutive
         timesteps relative to nominal storage capacity.
-    fixed_losses_absolute : numeric (sequence or scalar)
+    fixed_losses_absolute : numeric (iterable or scalar)
         Losses independent of state of charge and independent of
         nominal storage capacity between two consecutive timesteps.
-    inflow_conversion_factor : numeric (sequence or scalar)
-=======
-    loss_rate : numeric (iterable or scalar)
-        The relative loss of the storage capacity per timeunit.
     inflow_conversion_factor : numeric (iterable or scalar)
->>>>>>> 85521f3d
         The relative conversion factor, i.e. efficiency associated with the
         inflow of the storage.
     outflow_conversion_factor : numeric (iterable or scalar)
@@ -268,13 +261,9 @@
 
     Storage balance :attr:`om.Storage.balance[n, t]`
         .. math:: E(t) = &E(t-1) \cdot
-<<<<<<< HEAD
-            (1 - \beta(t)) \\
-            &- \gamma(t)\cdot E_{nom} \\
-            &- \delta(t) \\
-=======
-            (1 - \delta(t))^{\tau(t)/(t_u)} \\
->>>>>>> 85521f3d
+            (1 - \beta(t)) ^{\tau(t)/(t_u)} \\
+            &- \gamma(t)\cdot E_{nom} \cdot {\tau(t)/(t_u)}\\
+            &- \delta(t) \cdot {\tau(t)/(t_u)}\\
             &- \frac{\dot{E}_o(t)}{\eta_o(t)} \cdot \tau(t)
             + \dot{E}_i(t) \cdot \eta_i(t) \cdot \tau(t)
 
@@ -300,14 +289,14 @@
     :math:`\beta(t)`            fraction of lost energy :py:obj:`loss_rate[t]`
                                 as share of
                                 :math:`E(t)`
-                                per timestep
+                                per time unit
     :math:`\gamma(t)`           fixed loss of energy    :py:obj:`fixed_losses_relative[t]`
                                 relative to
                                 :math:`E_{nom}` per
-                                timestep
+                                time unit
     :math:`\delta(t)`           absolute fixed loss     :py:obj:`fixed_losses_absolute[t]`
                                 of energy per
-                                timestep
+                                time unit
     :math:`\dot{E}_i(t)`        energy flowing in       :py:obj:`inputs`
     :math:`\dot{E}_o(t)`        energy flowing out      :py:obj:`outputs`
     :math:`\eta_i(t)`           conversion factor       :py:obj:`inflow_conversion_factor[t]`
@@ -316,8 +305,10 @@
     :math:`\eta_o(t)`           conversion factor when  :py:obj:`outflow_conversion_factor[t]`
                                 (i.e. efficiency)
                                 taking stored energy
-    :math:`\tau(t)`             length of the time step
-    :math:`t_u`                 time unit of loss rate
+    :math:`\tau(t)`             duration of time step
+    :math:`t_u`                 time unit of losses
+				:math:`\beta(t)`,
+				:math:`\gamma(t)`
                                 :math:`\delta(t)` and
                                 timeincrement
                                 :math:`\tau(t)`
@@ -398,13 +389,9 @@
             expr = 0
             expr += block.capacity[n, 0]
             expr += - block.init_cap[n] * (
-<<<<<<< HEAD
-                1 - n.loss_rate[0])
-            expr += n.fixed_losses_relative[0] * n.nominal_storage_capacity
-            expr += n.fixed_losses_absolute[0]
-=======
-                (1 - n.loss_rate[0]) ** m.timeincrement[0])
->>>>>>> 85521f3d
+                1 - n.loss_rate[0]) ** m.timeincrement[0]
+            expr += n.fixed_losses_relative[0] * n.nominal_storage_capacity * m.timeincrement[0]
+            expr += n.fixed_losses_absolute[0] * m.timeincrement[0]
             expr += (- m.flow[i[n], n, 0] *
                      n.inflow_conversion_factor[0]) * m.timeincrement[0]
             expr += (m.flow[n, o[n], 0] /
@@ -421,13 +408,9 @@
             expr = 0
             expr += block.capacity[n, t]
             expr += - block.capacity[n, t-1] * (
-<<<<<<< HEAD
-                1 - n.loss_rate[t])
-            expr += n.fixed_losses_relative[t] * n.nominal_storage_capacity
-            expr += n.fixed_losses_absolute[t]
-=======
-                (1 - n.loss_rate[t]) ** m.timeincrement[t])
->>>>>>> 85521f3d
+                1 - n.loss_rate[t]) ** m.timeincrement[t]
+            expr += n.fixed_losses_relative[t] * n.nominal_storage_capacity * m.timeincrement[t]
+            expr += n.fixed_losses_absolute[t] * m.timeincrement[t]
             expr += (- m.flow[i[n], n, t] *
                      n.inflow_conversion_factor[t]) * m.timeincrement[t]
             expr += (m.flow[n, o[n], t] /
@@ -633,13 +616,9 @@
             expr = 0
             expr += block.capacity[n, 0]
             expr += - block.init_cap[n] * (
-<<<<<<< HEAD
-                    1 - n.loss_rate[0])
-            expr += n.fixed_losses_relative[0] * (n.investment.existing + self.invest[n])
-            expr += n.fixed_losses_absolute[0]
-=======
-                    (1 - n.loss_rate[0]) ** m.timeincrement[0])
->>>>>>> 85521f3d
+                    1 - n.loss_rate[0]) ** m.timeincrement[0]
+            expr += n.fixed_losses_relative[0] * (n.investment.existing + self.invest[n]) * m.timeincrement[0]
+            expr += n.fixed_losses_absolute[0] * m.timeincrement[0]
             expr += (- m.flow[i[n], n, 0] *
                      n.inflow_conversion_factor[0]) * m.timeincrement[0]
             expr += (m.flow[n, o[n], 0] /
@@ -657,13 +636,9 @@
             expr = 0
             expr += block.capacity[n, t]
             expr += - block.capacity[n, t - 1] * (
-<<<<<<< HEAD
-                    1 - n.loss_rate[t])
-            expr += n.fixed_losses_relative[t] * (n.investment.existing + self.invest[n])
-            expr += n.fixed_losses_absolute[t]
-=======
-                    (1 - n.loss_rate[t]) ** m.timeincrement[t])
->>>>>>> 85521f3d
+                    1 - n.loss_rate[t]) ** m.timeincrement[t]
+            expr += n.fixed_losses_relative[t] * (n.investment.existing + self.invest[n]) * m.timeincrement[t]
+            expr += n.fixed_losses_absolute[t] * m.timeincrement[t]
             expr += (- m.flow[i[n], n, t] *
                      n.inflow_conversion_factor[t]) * m.timeincrement[t]
             expr += (m.flow[n, o[n], t] /
