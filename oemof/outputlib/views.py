# -*- coding: utf-8 -*-

"""Modules for providing convenient views for solph results.

Information about the possible usage is provided within the examples.
"""

<<<<<<< HEAD
from enum import Enum
from itertools import zip_longest
=======
__copyright__ = "oemof developer group"
__license__ = "GPLv3"

>>>>>>> 250a08ad
import pandas as pd
from collections import namedtuple

from oemof.network import Bus


# NodeFlow contains oemof.network.Flow or oemof.network.Node component and
# related FlowType (see below):
NodeFlow = namedtuple('NodeFlow', ['component', 'type'])


class FlowType(str, Enum):
    """
    Gives information on flow type
    """
    Single = 'single'
    Input = 'input'
    Output = 'output'


def convert_keys_to_strings(results):
    """
    Convert the dictionary keys to strings.

    All tuple keys of the result object e.g. results[(pp1, bus1)] are converted
    into strings that represent the object labels e.g. results[('pp1','bus1')].
    """
    converted = {tuple([str(e) for e in k]): v for k, v in results.items()}

    return converted


def node(results, node, get_flows=False):
    """
    Obtain results for a single node e.g. a Bus or Component.

    Either a node or its label string can be passed.
    Results are written into a dictionary which is keyed by 'scalars' and
    'sequences' holding respective data in a pandas Series and DataFrame.
    """
    # convert to keys if only a string is passed
    if type(node) is str:
        results = convert_keys_to_strings(results)

    filtered = {}

    # create a series with tuples as index labels for scalars
    scalars = {k: v['scalars'] for k, v in results.items()
               if node in k and not v['scalars'].empty}
    if scalars:
        # aggregate data
        filtered['scalars'] = pd.concat(scalars.values(), axis=0)
        # assign index values
        idx = {k: [c for c in v['scalars'].index]
               for k, v in results.items()
               if node in k and not v['scalars'].empty}
        idx = [tuple((k, m) for m in v) for k, v in idx.items()]
        idx = [i for sublist in idx for i in sublist]
        filtered['scalars'].index = idx
        filtered['scalars'].sort_index(axis=0, inplace=True)

    # create a dataframe with tuples as column labels for sequences
    sequences = {k: v['sequences'] for k, v in results.items()
                 if node in k and not v['sequences'].empty}
    if sequences:
        # aggregate data
        filtered['sequences'] = pd.concat(sequences.values(), axis=1)
        # assign column names
        cols = {k: [c for c in v['sequences'].columns]
                for k, v in results.items()
                if node in k and not v['sequences'].empty}
        cols = [tuple((k, m) for m in v) for k, v in cols.items()]
        cols = [c for sublist in cols for c in sublist]
        filtered['sequences'].columns = cols
        filtered['sequences'].sort_index(axis=1, inplace=True)

    if get_flows:
        filtered['flows'] = flows(results, node)

    return filtered


def flows(results, current_node, flow_type=None):
    nodes_list = [
        k
        for k, v in results.items()
        if current_node in k and not v['sequences'].empty
    ]
    flow_dict = {}
    for nodes in nodes_list:
        flow = __get_flow_component(nodes, current_node)
        if flow_type is None:
            flow_dict[nodes] = flow
        elif flow.type == flow_type:
            flow_dict[nodes] = flow.component
    return flow_dict


class NodeOption(Enum):
    All = 0
    HasOutputs = 1
    HasInputs = 2
    HasOnlyOutputs = 3
    HasOnlyInputs = 4


def filter_nodes(results, option=NodeOption.All, exclude_busses=False):
    """
    Get set of nodes from results-dict for given node option

    See NodeOption for all options. This function filters nodes from results
    for special needs.

    Parameters
    ----------
    results: dict
    option: NodeOption
    exclude_busses: bool
        If set all bus nodes are excluded from resulting node set

    Returns
    -------
    :obj:'set' of Node
    """
    node_from, node_to = map(
        lambda x: set(x) - {None},
        zip_longest(*list(results))
    )
    if option == NodeOption.All:
        nodes = node_from.union(node_to)
    elif option == NodeOption.HasOutputs:
        nodes = node_from
    elif option == NodeOption.HasInputs:
        nodes = node_to
    elif option == NodeOption.HasOnlyOutputs:
        nodes = node_from - node_to
    elif option == NodeOption.HasOnlyInputs:
        nodes = node_to - node_from
    else:
        raise ValueError('Invalid node option "' + str(option) + '"')

    if exclude_busses:
        return {n for n in nodes if not isinstance(n, Bus)}
    else:
        return nodes


def get_node_by_name(results, *names):
    """
    Searches results for nodes

    Names are looked up in nodes from results and either returned single node
    (in case only one name is given) or as list of nodes. If name is not found,
    None is returned.
    """
    nodes = filter_nodes(results)
    if len(names) == 1:
        return next(filter(lambda x: str(x) == names[0], nodes), None)
    else:
        node_names = {str(n): n for n in nodes}
        return [node_names.get(n, None) for n in names]


def __get_flow_component(nodes, current_node):
    """
    Returns input or output flow of node-tuple if two-dimensional
    tuple is given, otherwise node itself s returned. Additionally, flow type
    of result is returned.
    """
    if nodes[1] is None:
        return NodeFlow(nodes, FlowType.Single)
    elif nodes[0] == current_node:
        return NodeFlow(current_node.outputs[nodes[1]], FlowType.Output)
    else:
        return NodeFlow(current_node.inputs[nodes[0]], FlowType.Input)<|MERGE_RESOLUTION|>--- conflicted
+++ resolved
@@ -5,14 +5,11 @@
 Information about the possible usage is provided within the examples.
 """
 
-<<<<<<< HEAD
-from enum import Enum
-from itertools import zip_longest
-=======
 __copyright__ = "oemof developer group"
 __license__ = "GPLv3"
 
->>>>>>> 250a08ad
+from enum import Enum
+from itertools import zip_longest
 import pandas as pd
 from collections import namedtuple
 
