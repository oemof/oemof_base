--- conflicted
+++ resolved
@@ -158,13 +158,9 @@
     e.g. results[('pp1','bus1')].
     """
     converted = {
-<<<<<<< HEAD
         tuple([str(e) if e is not None else None for e in k])
         if isinstance(k, tuple)
         else str(k) if k is not None else None: v
-=======
-        tuple([str(e) for e in k]) if isinstance(k, tuple) else str(k): v
->>>>>>> 10b2e14c
         for k, v in result.items()
     }
     return converted
@@ -301,11 +297,7 @@
                     len(value) == 0 or
                     value[0] is None
             ):
-<<<<<<< HEAD
-                del com['sequences'][key]
-=======
                 del com['sequences'][ckey]
->>>>>>> 10b2e14c
 
     # Check if system is es or om:
     if system.__class__.__name__ == 'EnergySystem':
@@ -317,8 +309,8 @@
     for com_key in components:
         component = components[com_key] if get_flows else com_key
         component_data = detect_scalars_and_sequences(component)
-        c_key = com_key if get_flows else (com_key, None)
-        data[c_key] = component_data
+        ckey = com_key if get_flows else (com_key, None)
+        data[ckey] = component_data
     return data
 
 
@@ -339,11 +331,7 @@
     a Series holds all scalar values and a dataframe all sequences for nodes
     and flows.
     The dictionary is keyed by flows (n, n) and nodes (n, None), e.g.
-<<<<<<< HEAD
-    `results[(n,n)]['sequences']`.
-=======
     `parameter[(n, n)]['sequences']` or `parameter[(n, n)]['scalars']`.
->>>>>>> 10b2e14c
 
     Parameters
     ----------
