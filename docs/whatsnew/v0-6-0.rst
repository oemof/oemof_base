--- conflicted
+++ resolved
@@ -50,8 +50,5 @@
 ############
 
 * Patrik Schönfeldt
-<<<<<<< HEAD
 * Eva Schischke
-=======
-* Johannes Kochems
->>>>>>> c516a6b4
+* Johannes Kochems