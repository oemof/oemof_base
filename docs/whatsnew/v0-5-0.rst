--- conflicted
+++ resolved
@@ -3,7 +3,7 @@
 
 
 API changes
-^^^^^^^^^^^
+###########
 
 * Parts of the energy system graph are now clearly structured into `buses`, `components`, and `flows`.
 * Public and private API are be more distinguished now. ('_' signifies private, public API is defined in init files.)
@@ -12,53 +12,33 @@
 
 
 New features
-^^^^^^^^^^^^
+############
 
-<<<<<<< HEAD
-* Add `inactivity_costs` as an option for `NonConvexFlow`.
-* Add option to run multi-period (dynamic) investment models with oemof.solph as an experimental feature:
-    * You can change from standard model to multi-period model by defining `multi_period=True`
-      as attribute of your energy system. Be aware that it is experimental as of now.
-    * Introduce new Pyomo Sets `PERIODS` and `TIMEINDEX` in :class:`oemof.solph.models.Model`.
-    * Index all investment-related variables with `PERIODS` and flow variable with `TIMEINDEX`.
-    * Add lifetime tracking for investment options by introducing the attributes `lifetime` and `age`.
-    * Add new investment-related variables `total` holding the total capacity, `old` holding capacity
-      to be decommissioned, `old_exo` (for exogenous) holding existing capacity to be decommissioned and
-      `old_end` holding model-endogenously installed capacity to be decommissioned after its lifetime.
-    * Include discounting and calculating annuities in the objective function terms. Introduce attribute `discount_rate`
-      of :class:`oemof.solph.models.Model` and `interest_rate` for individual investment objects (options.Investment).
-=======
 * Add `inactivity_costs` as an option for `Flow`s.
 * Add `InvestNonConvexFlowBlock` which provides the possibility to perform capacity optimization of assets considering their min/max loads, as well as their operation status.
->>>>>>> 5a4df3cb
 
 Documentation
-^^^^^^^^^^^^^
+#############
 
-* See extensive documentation in user guide and API reference for the new (experimental) multi-period feature.
 
 Bug fixes
-^^^^^^^^^
+#########
 
 
 Testing
-^^^^^^^
+#######
 
 
 Other changes
-^^^^^^^^^^^^^
+#############
 
 
 
 Contributors
-^^^^^^^^^^^^
+############
 
 * Patrik Schönfeldt
 * Uwe Krien
-<<<<<<< HEAD
-* Johannes Kochems
-=======
 * Saeed Sayadi
 * Pierre-François Duc
 * Johannes Röder
->>>>>>> 5a4df3cb
