--- conflicted
+++ resolved
@@ -16,18 +16,6 @@
     "sphinx.ext.imgmath",
     "sphinx.ext.viewcode",
 ]
-<<<<<<< HEAD
-source_suffix = '.rst'
-master_doc = 'index'
-project = 'oemof.solph'
-year = '2014-2020'
-author = 'oemof-developer-group'
-copyright = '{0}, {1}'.format(year, author)
-version = release = '0.4.2'
-
-pygments_style = 'trac'
-templates_path = ['.']
-=======
 source_suffix = ".rst"
 master_doc = "index"
 project = "oemof.solph"
@@ -38,7 +26,6 @@
 
 pygments_style = "trac"
 templates_path = ["."]
->>>>>>> da6fc612
 extlinks = {
     "issue": ("https://github.com/oemof/oemof-solph/issues/%s", "#"),
     "pr": ("https://github.com/oemof/oemof-solph/pull/%s", "PR #"),
