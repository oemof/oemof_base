# -*- coding: utf-8 -*-

import os
import sys
import oemof.solph

import matplotlib
from sphinx.ext.autodoc import between


matplotlib.use("agg")
sys.path.append(os.path.join(os.path.dirname(__file__), "..", "examples"))


def setup(app):
    # Register a sphinx.ext.autodoc.between listener to ignore everything
    # between lines that contain the word IGNORE
    app.connect("autodoc-process-docstring", between("^SPDX.*$", exclude=True))
    return app

# -- General configuration ------------------------------------------------

# Add any Sphinx extension module names here, as strings. They can be
# extensions coming with Sphinx (named 'sphinx.ext.*') or your custom
# ones.
extensions = [
    'sphinx.ext.autodoc',
    'sphinx.ext.autosummary',
    'sphinx.ext.coverage',
    'sphinx.ext.doctest',
    'sphinx.ext.extlinks',
    'sphinx.ext.ifconfig',
    'sphinx.ext.napoleon',
    'sphinx.ext.todo',
    'sphinx.ext.viewcode',
    'sphinx_copybutton',
    'sphinx_design',
]

# landing page
# master_doc = 'contents'
# names, years, etc
project = 'oemof.solph'
year = '2024'
author = 'oemof developer group'
copyright = '{0}, {1}'.format(year, author)

# The short X.Y version.
version = oemof.solph.__version__.split(' ')[0]
# The full version, including alpha/beta/rc tags.
release = oemof.solph.__version__

# The suffix of source filenames.
source_suffix = '.rst'
# folder for templates
templates_path = ['_templates']

# List of patterns, relative to source directory, that match files and
# directories to ignore when looking for source files.
exclude_patterns = ['_build']

# The name of the Pygments (syntax highlighting) style to use.
# pygments_style = "some"
# pygments_dark_style = "someother"

# show all class members
# numpydoc_show_class_members = False

# place for bibtex references
bibtex_bibfiles = ['references.bib']

# links to github
github_repo_url = "https://github.com/oemof/oemof-solph/"
extlinks = {
    "issue": (f"{github_repo_url}/issues/%s", "#%s"),  # noqa: WPS323
    "pr": (f"{github_repo_url}/pull/%s", "PR #%s"),  # noqa: WPS323
    "commit": (f"{github_repo_url}/commit/%s", "%s"),  # noqa: WPS323
}

# -- Options for HTML output ----------------------------------------------

# The theme to use for HTML and HTML Help pages.
html_theme = 'furo'

# The name for this set of Sphinx documents.  If None, it defaults to
# "<project> v<release> documentation".


# A shorter title for the navigation bar.  Default is the same as html_title.
html_short_title = '%s-%s' % (project, version)

# Some more stuff
html_use_smartypants = True
html_last_updated_fmt = '%b %d, %Y'
html_split_index = False

# The name of an image file (within the static path) to use as favicon of the
# docs.  This file should be a Windows icon file (.ico) being 16x16 or 32x32
# pixels large.
#html_favicon = None

# Add any paths that contain custom static files (such as style sheets) here,
# relative to this directory. They are copied after the builtin static files,
# so a file named "default.css" will overwrite the builtin "default.css".
html_static_path = ['_static']
html_css_files = [
    'css/custom.css',
]
# html_additional_pages = {
#     "index": "index.html"
# }

html_sidebars = {
    '**': [
        'sidebar/brand.html',
        'sidebar/search.html',
        'sidebar/scroll-start.html',
        'sidebar/navigation.html',
        'sidebar/ethical-ads.html',
        'sidebar/scroll-end.html',
        'sidebar/variant-selector.html',
    ],
}

html_theme_options = {
    "light_logo": "./_logo/logo_oemof_solph_COMPACT.svg",
    "dark_logo": "./_logo/logo_oemof_solph_COMPACT_darkmode.svg",
    "announcement": """
    <div oemof-announcement=\"https://raw.githubusercontent.com/oemof/oemof-solph/announcements/announcement.html\"></div>
    """,
}

html_js_files = [
    'js/custom.js',
]


html_favicon = './_static/_logo/logo_oemof_solph_ICON.svg'

napoleon_use_ivar = True
napoleon_use_rtype = False
napoleon_use_param = False

# copybutton configuration
copybutton_prompt_text = r'>>> |\.\.\. '
copybutton_prompt_is_regexp = True

# Output file base name for HTML help builder.
htmlhelp_basename = 'oemof.solph_doc'

linkcheck_ignore = [
    r"https://requires.io/.*",
    r"https://matrix.to/*",
    r"https://forum.openmod-initiative.org/*",
    r"https://github.com/oemof/oemof-solph/issues/*",
    r"https://github.com/oemof/oemof-solph/pull/*",
<<<<<<< HEAD
=======
    # Due to traffic limitation, the folowwing creates a 403 in CI pipeline:
    "https://www.sciencedirect.com/science/article/abs/pii/S036054421500331X",
>>>>>>> 718b377d
]<|MERGE_RESOLUTION|>--- conflicted
+++ resolved
@@ -154,9 +154,6 @@
     r"https://forum.openmod-initiative.org/*",
     r"https://github.com/oemof/oemof-solph/issues/*",
     r"https://github.com/oemof/oemof-solph/pull/*",
-<<<<<<< HEAD
-=======
     # Due to traffic limitation, the folowwing creates a 403 in CI pipeline:
     "https://www.sciencedirect.com/science/article/abs/pii/S036054421500331X",
->>>>>>> 718b377d
 ]