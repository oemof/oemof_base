<<<<<<< HEAD
# -*- coding: utf-8 -*-

"""
General description
-------------------
Example that shows the `storage_level_constraint`.

Code
----
Download source code: :download:`storage_level_constraint.py </../examples/storage_level_constraint/storage_level_constraint.py>`

.. dropdown:: Click to display code

    .. literalinclude:: /../examples/storage_level_constraint/storage_level_constraint.py
        :language: python
        :lines: 31-

Installation requirements
-------------------------
This example requires oemof.solph (v0.5.x) and matplotlib, install by:

    pip install oemof.solph[examples] matplotlib


License
-------
`MIT license <https://github.com/oemof/oemof-solph/blob/dev/LICENSE>`_
"""


import pandas as pd
from oemof.solph import Bus, EnergySystem, Flow, Model
from oemof.solph.components import GenericStorage, Source, Sink
from oemof.solph.processing import results

=======
>>>>>>> d89ef933
import matplotlib.pyplot as plt
import pandas as pd

from oemof.solph import Bus
from oemof.solph import EnergySystem
from oemof.solph import Flow
from oemof.solph import Model
from oemof.solph.components import GenericStorage
from oemof.solph.components import Sink
from oemof.solph.components import Source
from oemof.solph.constraints import storage_level_constraint
from oemof.solph.processing import results

es = EnergySystem(
    timeindex=pd.date_range("2022-01-01", freq="1H", periods=24),
    infer_last_interval=True,
)

multiplexer = Bus(
    label="multiplexer",
)

storage = GenericStorage(
    label="storage",
    nominal_storage_capacity=3,
    initial_storage_level=1,
    balanced=True,
    loss_rate=0.05,
    inputs={multiplexer: Flow()},
    outputs={multiplexer: Flow()},
)

es.add(multiplexer, storage)

in_0 = Source(
    label="in_0",
    outputs={multiplexer: Flow(nominal_value=0.5, variable_costs=0.15)},
)
es.add(in_0)

in_1 = Source(label="in_1", outputs={multiplexer: Flow(nominal_value=0.1)})
es.add(in_1)

out_0 = Sink(
    label="out_0",
    inputs={multiplexer: Flow(nominal_value=0.25, variable_costs=-0.1)},
)
es.add(out_0)

out_1 = Sink(
    label="out_1",
    inputs={multiplexer: Flow(nominal_value=0.15, variable_costs=-0.1)},
)
es.add(out_1)


model = Model(es)

storage_level_constraint(
    model=model,
    name="multiplexer",
    storage_component=storage,
    multiplexer_bus=multiplexer,
    input_levels={in_1: 1 / 3},  # in_0 is always active
    output_levels={out_0: 1 / 6, out_1: 1 / 2},
)
model.solve()

my_results = results(model)

df = pd.DataFrame(my_results[(storage, None)]["sequences"])
df["in1_status"] = my_results[(in_1, None)]["sequences"]
df["out1_status"] = my_results[(out_1, None)]["sequences"]
df["out0_status"] = my_results[(out_0, None)]["sequences"]

df["in1"] = my_results[(in_1, multiplexer)]["sequences"]
df["in0"] = my_results[(in_0, multiplexer)]["sequences"]
df["out0"] = my_results[(multiplexer, out_0)]["sequences"]
df["out1"] = my_results[(multiplexer, out_1)]["sequences"]

plt.step(df.index, df["in0"], where="post", label="inflow (<= 1)")
plt.step(df.index, df["in1"], where="post", label="inflow (< 1/3)")
plt.step(df.index, df["out0"], where="post", label="outflow (> 1/6)")
plt.step(df.index, df["out1"], where="post", label="outflow (> 1/2)")

plt.grid()
plt.legend()
plt.ylabel("Flow Power (arb. units)")
plt.ylim(0, 0.5)

plt.twinx()

plt.plot(df.index, df["storage_content"], "k--", label="storage content")
plt.ylim(0, 3)
plt.legend(loc="center right")
plt.ylabel("Stored Energy (arb. units)")

print(df)

plt.show()<|MERGE_RESOLUTION|>--- conflicted
+++ resolved
@@ -1,4 +1,3 @@
-<<<<<<< HEAD
 # -*- coding: utf-8 -*-
 
 """
@@ -34,8 +33,6 @@
 from oemof.solph.components import GenericStorage, Source, Sink
 from oemof.solph.processing import results
 
-=======
->>>>>>> d89ef933
 import matplotlib.pyplot as plt
 import pandas as pd
 
